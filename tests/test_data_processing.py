--- conflicted
+++ resolved
@@ -21,25 +21,25 @@
 path_file_sc = os.path.join(
     os.path.abspath(os.path.join(this_path, os.pardir)),
     "_files",
-    "test_scalars.csv",
+    "oemof_b3_resources_scalars.csv",
 )
 
 path_file_ts = os.path.join(
     os.path.abspath(os.path.join(this_path, os.pardir)),
     "_files",
-    "test_timeseries.csv",
+    "oemof_b3_resources_timeseries_stacked.csv",
 )
 
 path_file_ts_sequence = os.path.join(
     os.path.abspath(os.path.join(this_path, os.pardir)),
     "_files",
-    "test_sequence.csv",
+    "oemof_tabular_sequence.csv",
 )
 
 path_file_ts_stacked = os.path.join(
     os.path.abspath(os.path.join(this_path, os.pardir)),
     "_files",
-    "test_stacked.csv",
+    "oemof_b3_resources_timeseries_stacked.csv",
 )
 
 # Headers
@@ -162,30 +162,6 @@
     """
     This test checks whether the DataFrame from read data contains all default columns
     """
-<<<<<<< HEAD
-    # 1. Test
-    cols_list = [
-        "scenario",
-        "name",
-        "var_name",
-        "carrier",
-        "region",
-        "tech",
-        "type",
-        "var_value",
-        "id_scal",
-        "var_unit",
-        "reference",
-        "comment",
-    ]
-
-    path_file = os.path.join(
-        os.path.abspath(os.path.join(this_path, os.pardir)),
-        "_files",
-        "oemof_b3_resources_scalars.csv",
-    )
-=======
->>>>>>> 10429062
 
     df = load_scalars(path_file_sc)
     df_cols = list(df.columns)
@@ -217,43 +193,6 @@
         c. stacked time series / sequence
     contains all default columns
     """
-<<<<<<< HEAD
-    # 1. Test
-    cols_list = [
-        "id_ts",
-        "region",
-        "var_name",
-        "timeindex_start",
-        "timeindex_stop",
-        "timeindex_resolution",
-        "series",
-        "var_unit",
-        "source",
-        "comment",
-    ]
-
-    # a. time series with multiIndex
-    path_file_timeseries = os.path.join(
-        os.path.abspath(os.path.join(this_path, os.pardir)),
-        "_files",
-        "oemoflex_results_timeseries.csv",
-    )
-
-    # b. sequence
-    path_file_sequence = os.path.join(
-        os.path.abspath(os.path.join(this_path, os.pardir)),
-        "_files",
-        "oemof_tabular_sequence.csv",
-    )
-
-    # c. stacked time series / sequence
-    path_file_stacked = os.path.join(
-        os.path.abspath(os.path.join(this_path, os.pardir)),
-        "_files",
-        "oemof_b3_resources_timeseries_stacked.csv",
-    )
-=======
->>>>>>> 10429062
 
     paths = [
         path_file_ts,
@@ -292,20 +231,12 @@
     For this purpose, the data is read in again after saving and compared with the data
     originally read
     """
-<<<<<<< HEAD
     # Scalars
-    path_file_scalars = os.path.join(
-        os.path.abspath(os.path.join(this_path, os.pardir)),
-        "_files",
-        "oemof_b3_resources_scalars.csv",
-    )
-=======
->>>>>>> 10429062
 
     path_file_saved = os.path.join(
         os.path.abspath(os.path.join(this_path, os.pardir)),
         "_files",
-        "test_scalars_saved.csv",
+        "oemof_b3_resources_scalars_saved.csv",
     )
 
     # Read scalars
@@ -323,7 +254,6 @@
     # Remove saved scalars which were saved for this test
     os.remove(path_file_saved)
 
-<<<<<<< HEAD
     # Time series
     path_file_timeseries = os.path.join(
         os.path.abspath(os.path.join(this_path, os.pardir)),
@@ -331,8 +261,7 @@
         "oemoflex_results_timeseries.csv",
     )
     df = load_timeseries(path_file_timeseries)
-=======
->>>>>>> 10429062
+
 
 def test_save_df_ts():
     """
@@ -346,7 +275,7 @@
     path_file_stacked_saved = os.path.join(
         os.path.abspath(os.path.join(this_path, os.pardir)),
         "_files",
-        "test_stacked_saved.csv",
+        "oemof_b3_resources_timeseries_stacked_saved.csv",
     )
 
     # Read time series
@@ -381,11 +310,7 @@
     path_file_filtered_sc = os.path.join(
         os.path.abspath(os.path.join(this_path, os.pardir)),
         "_files",
-<<<<<<< HEAD
-        "oemof_b3_resources_scalars.csv",
-=======
         "test_scalars_filtered_BE.csv",
->>>>>>> 10429062
     )
     df_filtered_sc_expected = load_scalars(path_file_filtered_sc)
 
@@ -424,11 +349,7 @@
     path_file_filtered_sc = os.path.join(
         os.path.abspath(os.path.join(this_path, os.pardir)),
         "_files",
-<<<<<<< HEAD
-        "oemof_b3_resources_timeseries_stacked.csv",
-=======
         "test_scalars_filtered_conversion.csv",
->>>>>>> 10429062
     )
     df_filtered_sc_expected = load_scalars(path_file_filtered_sc)
 
@@ -450,11 +371,7 @@
         filter_df(df, "something", ["conversion"])
 
 
-<<<<<<< HEAD
-def test_aggregate_scalars():
-=======
 def test_filter_df_ts():
->>>>>>> 10429062
     """
     This test checks whether time series is filtered by a key "region" and value "BE_BB"
     """
@@ -468,11 +385,7 @@
     path_file_filtered_ts = os.path.join(
         os.path.abspath(os.path.join(this_path, os.pardir)),
         "_files",
-<<<<<<< HEAD
-        "oemof_b3_resources_scalars.csv",
-=======
         "test_stacked_filtered_BE_BB.csv",
->>>>>>> 10429062
     )
     df_filtered_ts_expected = load_timeseries(path_file_filtered_ts)
 
@@ -494,52 +407,13 @@
     df = load_scalars(path_file_sc)
 
     # Aggregate by region
-<<<<<<< HEAD
-    df_aggregated_by_region = aggregate_scalars(df, "region")
-
-    # Add expected results of aggregation
-    df_aggregated_expected = pd.DataFrame(
-        data={
-            "id_scal": [None] * 8,
-            "scenario": ["base"] * 8,
-            "name": ["Aggregated by region"] * 8,
-            "var_name": [
-                "capacity",
-                "flow_biomass",
-                "flow_electricity",
-                "costs",
-                "capacity",
-                "flow_biomass",
-                "flow_electricity",
-                "costs",
-            ],
-            "carrier": ["All"] * 8,
-            "region": ["BE", "BE", "BE", "BE", "BB", "BB", "BB", "BB"],
-            "tech": ["All"] * 8,
-            "type": ["All"] * 8,
-            "var_value": [
-                0,
-                0,
-                13470154039.4199,
-                0,
-                400000,
-                2692790078.846871,
-                25900023216.653,
-                108971828.939188,
-            ],
-            "var_unit": ["-"] * 8,
-            "reference": [None] * 8,
-            "comment": [None] * 8,
-        }
-=======
-    df_agg_by_region = df_agg(df, "region")
+    df_agg_by_region = aggregate_scalars(df, "region")
 
     # Load expected aggregated DataFrame
     path_file_agg_sc = os.path.join(
         os.path.abspath(os.path.join(this_path, os.pardir)),
         "_files",
         "test_scalars_agg_region.csv",
->>>>>>> 10429062
     )
     df_agg_region_expected = load_scalars(path_file_agg_sc)
 
@@ -549,30 +423,7 @@
     )
 
     # Aggregate by carrier
-<<<<<<< HEAD
-    df_aggregated_by_carrier = aggregate_scalars(df, "carrier")
-
-    assert list(df_aggregated_by_carrier["var_value"].values) == [
-        400000,
-        2692790078.846871,
-        -1023260209.6668,
-        108971828.9391882,
-        40393437465.7397,
-    ]
-
-    # Aggregate by tech
-    df_aggregated_by_tech = aggregate_scalars(df, "tech")
-
-    expected_results_series_tech = [
-        400000.000,
-        2692790078.847,
-        -1023260209.667,
-        108971828.939,
-        6666117465.740,
-        33727320000.000,
-    ]
-=======
-    df_agg_by_carrier = df_agg(df, "carrier")
+    df_agg_by_carrier = aggregate_scalars(df, "carrier")
 
     # Load expected aggregated DataFrame
     path_file_agg_sc = os.path.join(
@@ -586,18 +437,14 @@
     pd.testing.assert_frame_equal(
         df_agg_by_carrier, df_agg_carrier_expected, check_dtype=False
     )
->>>>>>> 10429062
 
     # Aggregate by tech
-    df_agg_by_tech = df_agg(df, "tech")
+    df_agg_by_tech = aggregate_scalars(df, "tech")
 
     # Load expected aggregated DataFrame
     path_file_agg_sc = os.path.join(
         os.path.abspath(os.path.join(this_path, os.pardir)),
         "_files",
-<<<<<<< HEAD
-        "oemof_b3_resources_timeseries_stacked.csv",
-=======
         "test_scalars_agg_tech.csv",
     )
     df_agg_tech_expected = load_scalars(path_file_agg_sc)
@@ -605,7 +452,6 @@
     # Check if results of aggregation equal the expected ones
     pd.testing.assert_frame_equal(
         df_agg_by_tech, df_agg_tech_expected, check_dtype=False
->>>>>>> 10429062
     )
 
 
@@ -617,35 +463,13 @@
     df = load_timeseries(path_file_ts_stacked)
 
     # Aggregate by region
-<<<<<<< HEAD
-    df_aggregated_by_region = aggregate_scalars(df, "region")
-
-    # Add expected results of aggregation
-    df_aggregated_expected = pd.DataFrame(
-        data={
-            "id_ts": [None] * 2,
-            "region": ["BB", "BE_BB"],
-            "var_name": ["Aggregated by region"] * 2,
-            "timeindex_start": [df["timeindex_start"][0]] * 2,
-            "timeindex_stop": [df["timeindex_stop"][0]] * 2,
-            "timeindex_resolution": [df["timeindex_resolution"][0]] * 2,
-            "series": [
-                [3917414.00714099, 3865968.88012165, 3688842.50107082],
-                [137824.4, 125071.28, 81162.145],
-            ],
-            "var_unit": ["-"] * 2,
-            "source": [None] * 2,
-            "comment": [None] * 2,
-        }
-=======
-    df_agg_by_region = df_agg(df, "region")
+    df_agg_by_region = aggregate_scalars(df, "region")
 
     # Load expected filtered stacked time series
     path_file_agg_ts = os.path.join(
         os.path.abspath(os.path.join(this_path, os.pardir)),
         "_files",
         "test_stacked_agg_region.csv",
->>>>>>> 10429062
     )
     df_agg_expected = load_timeseries(path_file_agg_ts)
 
