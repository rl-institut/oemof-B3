import os
import numpy as np
import pandas as pd
import pytest

from oemof_b3.tools.data_processing import (
    stack_timeseries,
    unstack_timeseries,
    load_b3_scalars,
    load_b3_timeseries,
    save_df,
    filter_df,
    update_filtered_df,
    aggregate_scalars,
    aggregate_timeseries,
    check_consistency_timeindex,
    merge_a_into_b,
)

# Paths
this_path = os.path.realpath(__file__)

path_file_sc = os.path.join(
    os.path.abspath(os.path.join(this_path, os.pardir)),
    "_files",
    "oemof_b3_resources_scalars.csv",
)

path_file_sc_scenarios = os.path.join(
    os.path.abspath(os.path.join(this_path, os.pardir)),
    "_files",
    "oemof_b3_resources_scalars_scenarios.csv",
)

path_file_sc_update_scenarios_expected = os.path.join(
    os.path.abspath(os.path.join(this_path, os.pardir)),
    "_files",
    "oemof_b3_resources_scalars_update_scenarios_expected.csv",
)

path_file_sc_mixed_types = os.path.join(
    os.path.abspath(os.path.join(this_path, os.pardir)),
    "_files",
    "oemof_b3_resources_scalars_mixed_types.csv",
)

path_file_ts_stacked = os.path.join(
    os.path.abspath(os.path.join(this_path, os.pardir)),
    "_files",
    "oemof_b3_resources_timeseries_stacked.csv",
)

# Headers
sc_cols_list = [
    "scenario_key",
    "name",
    "var_name",
    "carrier",
    "region",
    "tech",
    "type",
    "var_value",
    "var_unit",
    "source",
    "comment",
]

ts_cols_list = [
    "scenario_key",
    "region",
    "var_name",
    "timeindex_start",
    "timeindex_stop",
    "timeindex_resolution",
    "series",
    "var_unit",
    "source",
    "comment",
]

ts_row_wise_cols = [
    "var_name",
    "timeindex_start",
    "timeindex_stop",
    "timeindex_resolution",
    "series",
]

# DataFrames
ts_column_wise = pd.DataFrame(
    np.random.randint(0, 10, size=(25, 3)),
    columns=list("ABC"),
    index=pd.date_range("2021-01-01", "2021-01-02", freq="H"),
)

ts_column_wise_different = pd.DataFrame(
    np.random.randint(0, 5, size=(25, 3)),
    columns=list("ABC"),
    index=pd.date_range("2021-01-01", "2021-01-02", freq="H"),
)


def test_load_b3_scalars():
    """
    This test checks whether the DataFrame from read data contains all default columns
    """

    df = load_b3_scalars(path_file_sc)
    df_cols = list(df.columns)

    for col in sc_cols_list:
        assert col in df_cols


def test_load_b3_scalars_mixed_types():
    """
    This test checks whether the entries in "var_value" have the correct types.
    """

    df = load_b3_scalars(path_file_sc_mixed_types)

    types = [type(value) for value in df["var_value"]]

    # could more strictly assert that types are [int, float, bool, str, dict] as soon as this is
    # needed.

    assert types == [float, float, str, str, str], f"Types are {types}"


def test_load_b3_timeseries():
    """
    This test checks whether the DataFrame read by load_b3_timeseries function from data which is a
    c. stacked timeseries
    contains all default columns
    """
    df = load_b3_timeseries(path_file_ts_stacked)
    df_cols = list(df.columns)

    assert df_cols == ts_cols_list


def test_load_b3_timeseries_interpret_series():
    df = load_b3_timeseries(path_file_ts_stacked)

    for _, row in df.iterrows():
        assert isinstance(row["series"], list)


def test_save_df_sc():
    """
    This test checks for scalars whether the DataFrame remain unchanged after
    saving

    For this purpose, the data is read in again after saving and compared with the data
    originally read
    """
    # Scalars

    path_file_saved = os.path.join(
        os.path.abspath(os.path.join(this_path, os.pardir)),
        "_files",
        "oemof_b3_resources_scalars_saved.csv",
    )

    # Read scalars
    df = load_b3_scalars(path_file_sc)

    # Save read scalars
    save_df(df, path_file_saved)

    # Load the saved scalars
    df_saved = load_b3_scalars(path_file_saved)

    # Test DataFrames are same
    pd.testing.assert_frame_equal(df, df_saved)

    # Remove saved scalars which were saved for this test
    os.remove(path_file_saved)


def test_save_df_ts():
    """
    This test checks for time series whether the DataFrame remain unchanged after
    saving

    For this purpose, the data is read in again after saving and compared with the data
    originally read
    """

    path_file_stacked_saved = os.path.join(
        os.path.abspath(os.path.join(this_path, os.pardir)),
        "_files",
        "oemof_b3_resources_timeseries_stacked_saved.csv",
    )

    # Read time series
    df = load_b3_timeseries(path_file_ts_stacked)

    # Save read time series
    save_df(df, path_file_stacked_saved)

    # Load the saved time series
    df_saved = load_b3_timeseries(path_file_stacked_saved)

    # Test DataFrames are same
    pd.testing.assert_series_equal(df["series"], df_saved["series"])
    pd.testing.assert_frame_equal(df, df_saved)

    # Remove saved time series which was saved for this test
    os.remove(path_file_stacked_saved)


def test_filter_df_sc_region_BE():
    """
    This test checks whether scalars are filtered correctly by key "region" and value "BE"
    """

    # Read scalars
    df = load_b3_scalars(path_file_sc)

    # Filter scalar by region "BE"
    df_BE = filter_df(df, "region", ["BE"])

    # Load expected filtered scalars
    path_file_filtered_sc = os.path.join(
        os.path.abspath(os.path.join(this_path, os.pardir)),
        "_files",
        "oemof_b3_resources_scalars_filtered_BE.csv",
    )
    df_filtered_sc_expected = load_b3_scalars(path_file_filtered_sc)

    # Test if expected and filtered DataFrame are same
    pd.testing.assert_frame_equal(df_filtered_sc_expected, df_BE)


def test_filter_df_sc_region_BE_BB():
    """
    This test checks whether scalars are filtered correctly by key "region" and value "BE_BB"
    """

    # Read scalars
    df = load_b3_scalars(path_file_sc)

    df_BE_BB = filter_df(df, "region", ["BE_BB"])

    assert df_BE_BB.empty


def test_filter_df_sc_type_conversion():
    """
    This test checks whether scalars are filtered correctly by key "type" and value "conversion"
    """

    # Read scalars
    df = load_b3_scalars(path_file_sc)

    # Filter scalar by type "conversion"
    df_conversion = filter_df(df, "type", ["conversion"])

    # Load expected filtered scalars
    path_file_filtered_sc = os.path.join(
        os.path.abspath(os.path.join(this_path, os.pardir)),
        "_files",
        "oemof_b3_resources_scalars_filtered_conversion.csv",
    )
    df_filtered_sc_expected = load_b3_scalars(path_file_filtered_sc)

    # Test if expected and filtered DataFrame are same
    pd.testing.assert_frame_equal(df_filtered_sc_expected, df_conversion)


def test_filter_df_sc_raises_error():
    """
    This test checks whether scalars are filtered correctly by key "region" and value "BE_BB"
    """
    # Read scalars
    df = load_b3_scalars(path_file_sc)

    with pytest.raises(KeyError):
        filter_df(df, "something", ["conversion"])


def test_update_filtered_df():

    df = load_b3_scalars(path_file_sc_scenarios)
    df_filtered_expected = load_b3_scalars(path_file_sc_update_scenarios_expected)

    filters = {
        1: {"scenario_key": "2050-base", "var_name": ["capacity_cost", "efficiency"]},
        2: {"scenario_key": "2050-eff", "var_name": ["capacity_cost", "efficiency"]},
    }

    df_filtered = update_filtered_df(df, filters)

    pd.testing.assert_frame_equal(df_filtered_expected, df_filtered, check_dtype=False)


def test_filter_df_ts():
    """
    This test checks whether time series is filtered by a key "region" and value "BE_BB"
    """

    # Read stacked time series
    df = load_b3_timeseries(path_file_ts_stacked)

    df_BE_BB = filter_df(df, "region", ["BE"])

    # Load expected filtered stacked time series
    path_file_filtered_ts = os.path.join(
        os.path.abspath(os.path.join(this_path, os.pardir)),
        "_files",
        "oemof_b3_resources_timeseries_stacked_filtered_BE.csv",
    )
    df_filtered_ts_expected = load_b3_timeseries(path_file_filtered_ts)

    # Test if expected and filtered DataFrame are same
    # ToDo: dtypes aren't same after filtering. To be changed in data_processing.py
    pd.testing.assert_frame_equal(df_filtered_ts_expected, df_BE_BB, check_dtype=False)


def test_df_agg_sc():
    """
    This test checks whether scalars are aggregated by a key
    """

    # 1. Test
    # Read scalars
    df = load_b3_scalars(path_file_sc)

    # Aggregate by region
    df_agg_by_region = aggregate_scalars(df, "region")

    # Load expected aggregated DataFrame
    path_file_agg_sc = os.path.join(
        os.path.abspath(os.path.join(this_path, os.pardir)),
        "_files",
        "oemof_b3_resources_scalars_agg_region.csv",
    )
    df_agg_region_expected = load_b3_scalars(path_file_agg_sc)

    # Check if results of aggregation equal the expected ones
    pd.testing.assert_frame_equal(
        df_agg_by_region, df_agg_region_expected, check_dtype=False
    )

    # Aggregate by carrier
    df_agg_by_carrier = aggregate_scalars(df, "carrier")

    # Load expected aggregated DataFrame
    path_file_agg_sc = os.path.join(
        os.path.abspath(os.path.join(this_path, os.pardir)),
        "_files",
        "oemof_b3_resources_scalars_agg_carrier.csv",
    )
    df_agg_carrier_expected = load_b3_scalars(path_file_agg_sc)

    # Check if results of aggregation equal the expected ones
    pd.testing.assert_frame_equal(
        df_agg_by_carrier, df_agg_carrier_expected, check_dtype=False
    )

    # Aggregate by tech
    df_agg_by_tech = aggregate_scalars(df, "tech")

    # Load expected aggregated DataFrame
    path_file_agg_sc = os.path.join(
        os.path.abspath(os.path.join(this_path, os.pardir)),
        "_files",
        "oemof_b3_resources_scalars_agg_tech.csv",
    )
    df_agg_tech_expected = load_b3_scalars(path_file_agg_sc)

    # Check if results of aggregation equal the expected ones
    pd.testing.assert_frame_equal(
        df_agg_by_tech, df_agg_tech_expected, check_dtype=False
    )


<<<<<<< HEAD
=======
def test_df_agg_sc_with_nan():
    """
    This test checks whether scalars containing nan are aggregated by a key
    """

    df = load_b3_scalars(path_file_sc)
    df["carrier"].iloc[1] = np.nan
    df_agg_by_region = aggregate_scalars(df, "region")
    assert np.isnan(df_agg_by_region["carrier"].iloc[1])


@pytest.mark.skip(reason="Timeseries aggregation is not implemented yet.")
>>>>>>> 79b5e152
def test_df_agg_ts():
    """
    This test checks whether a time series is aggregated by a key
    """
    # Read stacked time series
    df = load_b3_timeseries(path_file_ts_stacked)

    # Aggregate by region
    df_agg_by_region = aggregate_timeseries(df, "region")

    # Load expected filtered stacked time series
    path_file_agg_ts = os.path.join(
        os.path.abspath(os.path.join(this_path, os.pardir)),
        "_files",
        "oemof_b3_resources_timeseries_stacked_agg_region.csv",
    )
    df_agg_expected = load_b3_timeseries(path_file_agg_ts)

    # Check if results of aggregation equal the expected ones
    pd.testing.assert_frame_equal(df_agg_by_region, df_agg_expected, check_dtype=False)


def test_check_consistency():
    """
    This test checks whether
    1. "timeindex_start",
    2. "timeindex_stop" and
    3. "timeindex_resolution"

    are same in each row. For this purpose, a correctly formatted Dataframe and a modified
    Dataframe containing a non-consistent entry are tested

    """
    df_stacked = stack_timeseries(ts_column_wise)

    frequency = check_consistency_timeindex(df_stacked, "timeindex_resolution")
    timeindex_start = check_consistency_timeindex(df_stacked, "timeindex_start")
    timeindex_stop = check_consistency_timeindex(df_stacked, "timeindex_stop")

    assert timeindex_start == pd.to_datetime("2021-01-01 00:00:00")
    assert timeindex_stop == pd.to_datetime("2021-01-02 00:00:00")
    assert frequency == "H"

    df_stacked_modified = df_stacked.copy()
    df_stacked_modified.at["timeindex_resolution", 1] = "M"
    df_stacked_modified.at["timeindex_start", 1] = pd.to_datetime("2021-01-01 00:00:10")
    df_stacked_modified.at["timeindex_stop", 1] = pd.to_datetime("2021-01-02 00:00:10")

    with pytest.raises(ValueError):
        check_consistency_timeindex(df_stacked_modified, "timeindex_resolution")
        check_consistency_timeindex(df_stacked_modified, "timeindex_start")
        check_consistency_timeindex(df_stacked_modified, "timeindex_stop")


def test_stack():
    """
    This test checks whether the stacked DataFrame "ts_row_wise"
    contains the after stacking expected columns "ts_row_wise_cols"
    """

    ts_row_wise = stack_timeseries(ts_column_wise)

    assert list(ts_row_wise.columns) == ts_row_wise_cols


def test_unstack():
    """
    This test checks if a dummy DataFrame remains unchanged through stacking
    and unstacking
    """

    ts_row_wise = stack_timeseries(ts_column_wise)
    ts_column_wise_again = unstack_timeseries(ts_row_wise)

    # Test will error out if the frames are not equal
    pd.testing.assert_frame_equal(ts_column_wise_again, ts_column_wise)

    # In case the test does not error out it is None. Hence a passed test results
    # to None
    assert pd.testing.assert_frame_equal(ts_column_wise_again, ts_column_wise) is None
    with pytest.raises(AssertionError):
        pd.testing.assert_frame_equal(ts_column_wise_again, ts_column_wise_different)


def test_stack_unstack_on_example_data():
    """
    This test checks if a DataFrame with a test sequence remains unchanged through stacking
    and unstacking
    """

    file_path = os.path.join(
        os.path.abspath(os.path.join(this_path, os.pardir)),
        "_files",
        "oemof_tabular_sequence.csv",
    )

    df = pd.read_csv(file_path, index_col=0, sep=";")
    df.index = pd.to_datetime(df.index)
    df = df.asfreq("H")

    df_stacked = stack_timeseries(df)
    df_unstacked = unstack_timeseries(df_stacked)
    assert pd.testing.assert_frame_equal(df, df_unstacked) is None


def test_merge_a_into_b():
    r"""
    Tests merge function.
    """
    a = pd.DataFrame(
        {
            "A": ["a", "b", "x"],
            "B": [2, 2, 2],
            "C": [3, 3, 3],
        }
    )
    b = pd.DataFrame(
        {
            "A": ["a", "b", "c"],
            "B": [np.nan, np.nan, np.nan],
            "C": [1, np.nan, 1],
        }
    )
    a.index.name = "id_scal"
    b.index.name = "id_scal"

    expected_result = pd.DataFrame(
        {
            "A": ["a", "b", "c", "x"],
            "B": [2.0, 2.0, np.nan, 2.0],
            "C": [3.0, 3.0, 1.0, 3.0],
        }
    )

    c = merge_a_into_b(a, b, on=["A"], how="outer")

    assert c.equals(expected_result)<|MERGE_RESOLUTION|>--- conflicted
+++ resolved
@@ -376,8 +376,6 @@
     )
 
 
-<<<<<<< HEAD
-=======
 def test_df_agg_sc_with_nan():
     """
     This test checks whether scalars containing nan are aggregated by a key
@@ -389,8 +387,6 @@
     assert np.isnan(df_agg_by_region["carrier"].iloc[1])
 
 
-@pytest.mark.skip(reason="Timeseries aggregation is not implemented yet.")
->>>>>>> 79b5e152
 def test_df_agg_ts():
     """
     This test checks whether a time series is aggregated by a key
