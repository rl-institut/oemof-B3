"""
<<<<<<< HEAD
This script checks the snakemake pipeline for the raw data download from Zenodo and
target rules that create empty time series and scalars in the folder raw.
=======
This script checks the download of raw data in oemof-B3 and target rules of the snakemake pipeline
that create empty time series and scalars in the directory 'raw'.
>>>>>>> 4f93e746
"""
import os
import snakemake
import shutil
from oemof_b3.tools.testing_pipeline import get_repo_path, pipeline_file_output_test
from oemof_b3.config import config

logger = config.add_snake_logger("data_processing")

# Delete data from test run of pipeline if True otherwise False
delete_switch = True

# Get current path
current_path = os.path.abspath(os.getcwd())
target_path = get_repo_path(current_path)

# Set the current path to the target path
os.chdir(target_path)

raw_dir_rule = ["raw/oemof-B3-raw-data.zip"]
raw_dir = "raw"

output_rule_list = [
    ["raw/scalars/empty_scalars.csv"],
    [
        "raw/time_series/empty_ts_load.csv",
        "raw/time_series/empty_ts_feedin.csv",
        "raw/time_series/empty_ts_efficiencies.csv",
    ],
]


def test_raw_dir():
    absolute_path = os.path.join(os.getcwd(), raw_dir)
    logger.info(f"The absolute path used in this test is: {absolute_path}.")

    # Check if raw dir already exists
    if os.path.isdir(absolute_path):
        renamed_path = absolute_path + "_original"
        if os.path.isdir(renamed_path):
            raise FileExistsError(
                f"The directory {renamed_path} already exists. \n"
                f"The test can not be executed. Please rename the directory {renamed_path} first."
            )
        shutil.move(absolute_path, renamed_path)
    else:
        renamed_path = None

    try:
        # Run the snakemake rule in this loop
        output = snakemake.snakemake(
            targets=raw_dir_rule,
            snakefile="Snakefile",
        )

        # Check if snakemake rule exited without error (true)
        assert output
        assert os.path.exists(absolute_path)

        if delete_switch or renamed_path:
            if os.path.isdir(absolute_path):
                shutil.rmtree(absolute_path)

        if renamed_path:
            if os.path.isdir(renamed_path):
                shutil.move(renamed_path, absolute_path)

    except BaseException as e:
        if os.path.isdir(absolute_path):
            shutil.rmtree(absolute_path)

        if renamed_path:
            if os.path.isdir(renamed_path):
                shutil.move(renamed_path, absolute_path)

        raise Exception(f"The test of {raw_dir_rule} failed.") from e


def test_pipeline_raw():
    pipeline_file_output_test(delete_switch, output_rule_list)<|MERGE_RESOLUTION|>--- conflicted
+++ resolved
@@ -1,11 +1,6 @@
 """
-<<<<<<< HEAD
-This script checks the snakemake pipeline for the raw data download from Zenodo and
-target rules that create empty time series and scalars in the folder raw.
-=======
 This script checks the download of raw data in oemof-B3 and target rules of the snakemake pipeline
 that create empty time series and scalars in the directory 'raw'.
->>>>>>> 4f93e746
 """
 import os
 import snakemake
