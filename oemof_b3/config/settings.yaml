optimize:
  filename_metadata: datapackage.json
  solver: cbc
  debug: true
  receive_duals: false

<<<<<<< HEAD
prepare_cop_timeseries:
  quality_grade: 0.4
  scenario: "ALL"
=======
plot_scalar_results:
  agg_regions: true
>>>>>>> 2abfb170
<|MERGE_RESOLUTION|>--- conflicted
+++ resolved
@@ -4,11 +4,10 @@
   debug: true
   receive_duals: false
 
-<<<<<<< HEAD
+
+plot_scalar_results:
+  agg_regions: true
+
 prepare_cop_timeseries:
   quality_grade: 0.4
-  scenario: "ALL"
-=======
-plot_scalar_results:
-  agg_regions: true
->>>>>>> 2abfb170
+  scenario: "ALL"