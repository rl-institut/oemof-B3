biomass-gt: Biomass GT
biomass-st: Biomass ST
ch4-boiler: CH4 Boiler
ch4-bpchp: CH4 Backpressure CHP
ch4-extchp: CH4 Extraction CHP
ch4-gt: CH4 GT
electricity-curtailment: Curtailment
electricity-demand: El. demand
electricity-electrolyzer: Electrolyzer
electricity-liion_battery: Battery
electricity-pth: res. PtH
electricity-shortage: Shortage
electricity-transmission: Transmission
h2-gt: H2 GT
heat-demand: Heat demand
hydro-ror: Hydro ROR
solar-pv: PV
wind-onshore: Wind on
<<<<<<< HEAD
h2-bpchp: H2 Backpressure CHP
=======
ch4-excess: CH4 Excess
heat-excess: Heat Excess
heat-storage: Heat Storage
>>>>>>> fefe4020
<|MERGE_RESOLUTION|>--- conflicted
+++ resolved
@@ -16,10 +16,7 @@
 hydro-ror: Hydro ROR
 solar-pv: PV
 wind-onshore: Wind on
-<<<<<<< HEAD
 h2-bpchp: H2 Backpressure CHP
-=======
 ch4-excess: CH4 Excess
 heat-excess: Heat Excess
-heat-storage: Heat Storage
->>>>>>> fefe4020
+heat-storage: Heat Storage