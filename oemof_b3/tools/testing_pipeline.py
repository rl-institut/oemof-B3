"""
This script contains functions to test the files and folders created
through the snakemake pipeline.
"""
import os
import subprocess
import snakemake
import shutil
import logging


def install_with_extra(extra):
    """
    This function installs extra packages stored in tool.poetry.extras.

    Inputs
    -------
    extra : str
        Name of the list with the extra packages to be installed
        from pyproject.toml as string

    Outputs
    -------
    None

    """
    try:
        subprocess.run(["poetry", "install", "-E", extra], check=True)
        print(
            f"Successfully installed packages with extra environment {extra} using Poetry!"
        )
    except subprocess.CalledProcessError as e:
        print(
            f"Error installing packages with extra environment {extra} using Poetry: {e}"
        )


def get_repo_path(current_path):
    """
    This function sets the current path to oemof-B3 as target directory.

    Inputs
    -------
    current_path : str
        Path to the current directory

    Outputs
    -------
    target_path : str
        Absolut path to target directory

    """
    target_path = current_path  # as the starting point

    # Define the target directory name
    target_directory = "oemof-B3"

    # Loop until the target path is found
    while os.path.basename(target_path) != target_directory:
        target_path = os.path.dirname(target_path)
        if target_path == os.path.expanduser("~"):
            raise ValueError(
                f"Target directory '{target_directory}' not found in the path hierarchy."
            )

    return target_path


def rename_path(file_path, before, after):
    """
<<<<<<< HEAD
    This function checks if the file path is a directory or a file.
    If the file path exists it renames the file or directory name
    by appending the extension "_original".
=======
    This function renames an existing file in a directory or the directory itself (if passed with
    file_path) by appending the extension "_original" to its name.
>>>>>>> 4f93e746

    Inputs
    -------
    file_path : str
        Absolute path to a directory
    before : str
        Original extension
    after : str
        Renamed extension

    Outputs
    -------
    new_file_path : str
        Renamed absolute file path

    """
    # Split the path and file name
    directory, filename = os.path.split(file_path)

    # Determine new name based on whether it's a file or directory
    if os.path.isfile(file_path):
        # Add "_original" before the file extension
        new_filename = filename.replace(before, after)
    else:
        # Todo: Make more robust by asking elif it is an directory
        # Add extension "_original" to the directory name
        new_filename = filename + "_original"

    # Join the directory and new filename to get the new path
    new_file_path = os.path.join(directory, new_filename)

    # Check if file with new extension already exists
    if os.path.exists(new_file_path):
        raise FileExistsError(
            f"File {new_file_path} already exists and therefore we can not rename your file"
            f" {filename}.\n"
            f"Please rename the file {new_filename} first."
        )

    # Rename the file
    os.rename(file_path, new_file_path)
    print(f"File '{filename}' has been renamed.")

    return new_file_path


def get_raw_path():
    """
    This function returns the absolute path to raw directory

    Inputs
    -------

    Outputs
    -------
    raw_dir_path : str
        Absolute file path to directory raw

    """
    this_path = os.path.abspath(os.getcwd())
    repo_path = get_repo_path(this_path)
    raw_dir_path = os.path.join(repo_path, "raw")

    return raw_dir_path


def check_raw_data_exists():
    """
    This function checks if raw data already exists in repo. If not the corresponding rule is
    triggered. If the rule fails an exception is raised and user gets notified.

    Inputs
    -------

    Outputs
    -------
    bool
        True if raw data exists and False if it does not
    """
    raw_dir_path = get_raw_path()

    raw_dir_rule = ["raw/oemof-B3-raw-data.zip"]

    if not os.path.isdir(raw_dir_path):
        output = snakemake.snakemake(
            targets=raw_dir_rule,
            snakefile="Snakefile",
        )

        if not output:
            raise FileExistsError(
                f"The output corresponding to rule {raw_dir_rule[0]} could not be created. \n"
                f"Hence this tests are failing."
            )

        return False
    else:
        return True


def remove_raw_data_created(exists):
    """
    This function

    Inputs
    -------
    exists : bool
        True if raw data exists and False if not

    Outputs
    -------

    """
    raw_dir_path = get_raw_path()

    if not exists:
        if os.path.isdir(raw_dir_path):
            shutil.rmtree(raw_dir_path)
        else:
            raise FileNotFoundError(
                f"Something went wrong. {raw_dir_path} has been created but could not be found."
            )


def remove_test_data(path):
    """
    This function removes files or directories of the given path.

    Inputs
    -------
    path : str
        Absolute path to a file or directory

    Outputs
    -------
    None

    """
    if os.path.isfile(path):
        os.remove(path)
    elif os.path.isdir(path):
        shutil.rmtree(path)


def get_abs_path_list(output_rule_list):
    """
    This function returns the absolut file path for each rule in the output_rule_list.

    Inputs
    -------
    output_rule_list : str
        File path of rule

    Outputs
    -------
    absolute_path_list : list
        Absolute file path in list

    """
    # Get absolute path of rule
    absolute_path_list = [os.path.abspath(entry) for entry in output_rule_list]

    return absolute_path_list


def file_name_extension(file_path):
    """
    This function rearranges the current absolute file path with the new extension '_original'.

    Inputs
    -------
    file_path : str
        Absolute path

    Outputs
    -------
    renamed_file_path : str

    """
    # Get file extension
    file_extension = file_path[file_path.rfind(".") + 1 :]
    # Rename existing user data
    renamed_file_path = rename_path(
        file_path, "." + file_extension, "_original." + file_extension
    )

    return renamed_file_path


def rule_test(rule_path):
    """
    This function runs a specific rule with snakemake and asserts a successful run with True.

    Inputs
    -------
    rule_path : str
        Path of rule

    Outputs
    -------
    None

    """
    # Run the snakemake rule in this loop
    output = snakemake.snakemake(
        targets=rule_path,
        snakefile="Snakefile",
    )

    # Check if snakemake rule exited without error (true)
    assert output

    # Log the success
    logging.info(f"Snakemake rule executed successfully for targets: {rule_path}")


def remove_extension(before, after):
    """
        This function

        Inputs
        -------
        before : list of str
            List of file path
        after :
            If True, delete the data created during the test run.
            If False, do not delete the data.
        renamed_file_path_list : list of str
            List with renamed absolute file path

        Outputs
        -------
        None

        """
    shutil.move(before, after)


def clean_file(file_path_list, delete_switch, renamed_file_path_list):
    """
    This function removes files and directories of the file path.
    If renamed, the function removes the file or directory extensions.

    Inputs
    -------
    file_path_list : list of str
        List of file path
    delete_switch : bool
        If True, delete the data created during the test run.
        If False, do not delete the data.
    renamed_file_path_list : list of str
        List with renamed absolute file path

    Outputs
    -------
    None

    """
    # Remove the file created for this test
    for file_path in file_path_list:
        if os.path.exists(file_path):
            if delete_switch or renamed_file_path_list:
                remove_test_data(file_path)

    # If file had to be renamed revert the changes
    for renamed_file in renamed_file_path_list:
        if os.path.isfile(renamed_file):
            file_extension = renamed_file[renamed_file.rfind(".") + 1 :]
            rename_path(
                renamed_file,
                "_original." + file_extension,
                "." + file_extension,
            )
        else:
            # If directory had to be renamed revert changes
            original_path = renamed_file.partition("_original")[0]
            remove_extension(renamed_file, original_path)


def pipeline_file_output_test(delete_switch, output_rule_list):
    """
    This function tests the Snakemake pipeline for a list of output rule
    files and reverts all changes made in the target directory.

    Inputs
    -------
    delete_switch : bool
        If True, delete the data created during the test run.
        If False, do not delete the data.
    output_rule_list : list of str
        Nested list with sublist containing paths to target files
        associated with a specific rule.

    Outputs
    -------
     None

    """
    # Raw data is needed for some rules and therefore is created if missing
    raw_data_exists = check_raw_data_exists()

    # Loop over each rule which is tested in the snakemake pipeline
    for sublist in output_rule_list:
        # Get absolute path of sublist
        absolute_path_list = get_abs_path_list(sublist)

        renamed_path = []
        for raw_file_path in absolute_path_list:
            # Check if file already exists in directory
            if os.path.isfile(raw_file_path):
                # Rename file with extension original
                renamed_file = file_name_extension(raw_file_path)
                renamed_path.append(renamed_file)

        try:
            # Run the snakemake rule
            rule_test(sublist)

            # Check if the output file was created
            for raw_file_path in absolute_path_list:
                assert os.path.exists(raw_file_path)

            # Revert file changes
            clean_file(sublist, delete_switch, renamed_path)

        except BaseException:
            # Revert file changes
            clean_file(sublist, delete_switch, renamed_path)

            raise AssertionError(
                f"The workflow {raw_file_path} could not be executed correctly. "
                f"Changes were reverted."
                "\n"
                f"{absolute_path_list}"
                "\n"
                f"{sublist}"
            )

    # Remove raw data if it has been created. It is needed as input data for the tests
    remove_raw_data_created(raw_data_exists)


def pipeline_folder_output_test(delete_switch, output_rule_list):
    # Raw data is needed for some rules and therefore is created if missing
    raw_data_exists = check_raw_data_exists()

    for sublist in output_rule_list:
        absolute_path_list = get_abs_path_list(sublist)

        renamed_file_path = []
        for raw_dir_path in absolute_path_list:
            try:
                # Check if file already exists in directory
                if os.path.isfile(raw_dir_path):
                    # Rename file with extension original
                    renamed_file = file_name_extension(raw_dir_path)
                    renamed_file_path.append(renamed_file)
                # Check if file already exists in directory
                if os.path.isdir(raw_dir_path):
                    # Rename file with extension original
                    renamed_file = rename_path(raw_dir_path, "", "")
                    renamed_file_path.append(renamed_file)
                else:
                    # Check for the file with the _original extension
                    dir_file = raw_dir_path + "_original"

                    if os.path.exists(dir_file):
                        raise FileExistsError(
                            f"File {dir_file} already exists."
                            f"Please rename the file {raw_dir_path} first."
                        )

            except FileNotFoundError as e:
                print(e)
                continue

        try:
            # Run the snakemake rule
            rule_test(sublist)

            # Check if the output file was created
            for raw_dir_path in absolute_path_list:
                assert os.path.exists(raw_dir_path)

            # Revert file changes
            clean_file(sublist, delete_switch, renamed_file_path)

        except BaseException:
            # Revert file changes
            clean_file(sublist, delete_switch, renamed_file_path)

            raise AssertionError(
                f"The workflow {raw_dir_path} could not be executed correctly. "
                f"Changes were reverted."
                "\n"
                f"{absolute_path_list}"
                "\n"
                f"{sublist}"
            )

    # Remove raw data if it has been created. It is needed as input data for the tests
    remove_raw_data_created(raw_data_exists)<|MERGE_RESOLUTION|>--- conflicted
+++ resolved
@@ -68,14 +68,8 @@
 
 def rename_path(file_path, before, after):
     """
-<<<<<<< HEAD
-    This function checks if the file path is a directory or a file.
-    If the file path exists it renames the file or directory name
-    by appending the extension "_original".
-=======
     This function renames an existing file in a directory or the directory itself (if passed with
     file_path) by appending the extension "_original" to its name.
->>>>>>> 4f93e746
 
     Inputs
     -------
