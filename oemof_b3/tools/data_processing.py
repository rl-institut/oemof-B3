import os
import ast
import pandas as pd
import numpy as np


def get_optional_required_header(data_type):
    """
    This function returns the header of
    1. scalars and
    2. time series
    along with two lists: optional and required header items

    Parameters
    ----------
    data_type : string
        "scalars" or "timeseries" depending on DataFrame

    Returns
    -------
    header : list
        list of strings with all positions in the header

    optional_header : list
        list of strings with optional positions in the header

    required_header : list
        list of strings with required positions in the header

    """
    if data_type == "scalars":
        # Name of each column in scalars
        header = [
            "id_scal",
            "scenario",
            "name",
            "var_name",
            "carrier",
            "region",
            "tech",
            "type",
            "var_value",
            "var_unit",
            "reference",
            "comment",
        ]
        # Names of optional columns in scalars
        optional_header = ["id_scal", "var_unit", "reference", "comment"]

    elif data_type == "timeseries":
        # Names of all columns in a stacked time series
        header = [
            "id_ts",
            "region",
            "var_name",
            "timeindex_start",
            "timeindex_stop",
            "timeindex_resolution",
            "series",
            "var_unit",
            "source",
            "comment",
        ]

        # Names of optional columns in a stacked time series
        optional_header = [
            "id_ts",
            # "region",
            "var_unit",
            "source",
            "comment",
        ]
    else:
        raise ValueError(
            f"{data_type} is not a valid option of a description of the DataFrame type. "
            f"Please choose between 'scalars' and 'timeseries'."
        )

    # Names of required columns in scalars
    required_header = header.copy()
    for optional in optional_header:
        required_header.remove(optional)

    return header, optional_header, required_header


def get_list_diff(list_a, list_b):
    return list(set(list_a).difference(set(list_b)))


def load_scalars(path):
    """
    This function loads scalars from a csv file

    Parameters
    ----------
    path : str
        path of input file of csv format
    Returns
    -------
    df : pd.DataFrame
        DataFrame with loaded scalars

    """
    # Get header of scalars
    header, optional_header, required_header = get_optional_required_header("scalars")

    # Get file name
    filename = os.path.splitext(path)[0]

    # Read data
    df = pd.read_csv(path)

    # Set index
    if "id_scal" in df:
        df.set_index("id_scal", inplace=True)

    else:
        df.index.name = "id_scal"

    # Save header of DataFrame to variable
    df_header = list(df.columns)

    # Check whether required columns are missing in the DataFrame
    missing_required = get_list_diff(required_header, df_header)

    # Interrupt if required columns are missing and print all affected columns
    if missing_required:
        raise KeyError(
            f"The data in {filename} is missing the required column(s): {missing_required}"
        )

    # Check whether optional columns are missing
    missing_optional = get_list_diff(optional_header, df_header)
    for optional in missing_optional:
        # For every other optional column name, an empty array is added with the name as
        # header - A user info is printed
        df[optional] = np.nan

        newline = "\n"
        print(
            f"User info: The data in {filename} is missing the optional column: "
            f"{optional}. {newline}"
            f"An empty column named {optional} is added automatically to the DataFrame."
        )

    # Sort the DataFrame to match the header of the template
    df = df[header]

    return df


def load_timeseries(path):
    """
    This function loads a time series from a csv file

    A stacked and non-stacked time series can be passed.
    If a non-stacked time series is passed, it will be stacked in this function.

    Parameters
    ----------
    path : str
        path of input file of csv format

    Returns
    -------
    df : pd.DataFrame
        DataFrame with loaded time series

    """
    # Get header of time series
    header, optional_header, required_header = get_optional_required_header(
        "timeseries"
    )

    # Read smaller set of data to check its format
    df = pd.read_csv(path, nrows=3)

    # Check if the format matches the one from the results
    # It has a multiIndex with "from", "to", "type" and "timeindex"
    if (
        "from" in df.columns
        and df["from"][0] == "to"
        and df["from"][1] == "type"
        and df["from"][2] == "timeindex"
    ):
        # As a work around for the multiIndex these four lines are combined in one header
        # The convenion is the following:
        # <type> from <from> to <to>
        # E.g.: flow from BB-biomass-st to BB-electricity
        df_columns = []
        for index, col in enumerate(df.columns):
            # First column is the datetime column with the name timeindex
            if index == 0:
                df_columns.append("timeindex")
            # Assign new header of above mentioned format for each column
            else:
                df_columns.append(df[col][1] + " from " + col + " to " + df[col][0])

        # Read the data, which has the format of the results, skipping the multiIndex
        # and adding the assigned header to each column of the data
        df = pd.read_csv(path, skiprows=3)
        for index, col in enumerate(df.columns):
            df.rename(columns={col: df_columns[index]}, inplace=True)

    # Make sure to only stack the DataFrame if it is not stacked already
    stacked = False
    for item in list(df.columns):
        if item in required_header:
            stacked = True

    if not stacked:
        # Convert timeindex column to datetime format
        df["timeindex"] = pd.to_datetime(df[df.columns[0]])
        # In case there is another datetime series with other header than timeindex,
        # it is redundant and deleted
        if df.columns[0] != "timeindex":
            del df[df.columns[0]]
        # Set timeindex as index
        df = df.set_index("timeindex")

        # Stack time series
        df = stack_timeseries(df)

    else:
        # Read data with stacked time series out of a csv
        df = pd.read_csv(path)

        # Save header of DataFrame to variable
        df_header = list(df.columns)

        # Get file name
        filename = os.path.splitext(path)[0]

        # Check whether required columns are missing in the DataFrame
        missing_required = []
        for required in required_header:
            if required not in df_header:
                if "region" not in required:
                    # Add required columns, that are missing, to a list
                    missing_required.append(required)

        # Interrupt if required columns are missing and print all affected columns
        if len(missing_required) > 0:
            raise KeyError(
                f"The data in {filename} is missing the required column(s): {missing_required}"
            )

        # Set timeindex as default name of timeindex_start index
        # This is necessary if DataFrame is to be unstacked afterwards
        df["timeindex_start"].index.name = "timeindex"
        # Convert to datetime format
        df["timeindex_start"] = pd.to_datetime(df["timeindex_start"])
        df["timeindex_stop"] = pd.to_datetime(df["timeindex_stop"])
        # Convert series values from string to list
        for number, item in enumerate(df["series"].values):
            df["series"].values[number] = ast.literal_eval(item)

    # "region" can be extraced from var_name. Therefore a further
    # required header required_header_without_reg is introduced
    required_header_without_reg = required_header.copy()
    required_header_without_reg.remove("region")
    # If optional columns are missing in the stacked DataFrame
    if (
        list(df.columns) == required_header
        or list(df.columns) == required_header_without_reg
    ) and list(df.columns) != header:
        # ID in the form of numbering is added if "id_ts" is missing
        if optional_header[0] not in df.columns:
            df[optional_header[0]] = np.arange(0, len(df))

        # The region is extracted out of "var_name"
        if required_header[0] not in df.columns:
            region = []
            for row in np.arange(0, len(df)):
                # "BE_BB" is added if both "BE" and "BB" in var_name
                if "BE" in df["var_name"][row] and "BB" in df["var_name"][row]:
                    region.append("BE_BB")
                # "BE" is added if "BE" in var_name
                elif "BE" in df["var_name"][row] and "BB" not in df["var_name"][row]:
                    region.append("BE")
                # "BB" is added if "BB" in var_name
                elif "BE" not in df["var_name"][row] and "BB" in df["var_name"][row]:
                    region.append("BB")
                # An error is raised since the region is missing in var_name
                else:
                    raise ValueError(
                        "The data is missing the region."
                        "Please add BB or BE to var_name column"
                    )
            # Add list with region to DataFrame
            df[required_header[0]] = region

        for num_col in np.arange(1, len(optional_header)):
            # For every other optional column name, an empty array is added with the name as
            # header - A user info is printed
            if optional_header[num_col] not in df.columns:
                df[optional_header[num_col]] = [np.nan] * len(df["series"])

    # Sort the DataFrame to match the header of the template
    df = df[header]

    return df


def save_df(df, path):
    """
    This function saves data to a csv file

    Parameters
    ----------
    df : pd.DataFrame
        DataFrame to be saved

    path : str
        Path to save the csv file

    """
    # Save scalars to csv file
    df.to_csv(path, index=True)

    # Print user info
    print(f"User info: The DataFrame has been saved to: {path}.")


<<<<<<< HEAD
def df_filtered(df, column_name, values):
=======
def filter_df(df, key, values):
>>>>>>> cddc0729
    """
    This function filters a DataFrame.

    Parameters
    ----------
    df : pd.DataFrame
        DataFrame
    column_name : string
        The column's name to filter.
    values : str/numeric/list
        String, number or list of strings or numbers to filter by.

    Returns
    -------
    df_filtered : pd.DataFrame
        Filtered data.
    """
    _df = df.copy()

<<<<<<< HEAD
    if isinstance(values, list):
        df_filtered = _df.loc[df[column_name].isin(values)]

    else:
        df_filtered = _df.loc[df[column_name] == values]
=======
    # Get header of scalars
    (
        header_scalars,
        optional_header_scalars,
        required_header_scalars,
    ) = get_optional_required_header("scalars")

    # Get header of time series
    (
        header_timeseries,
        optional_header_timeseries,
        required_header_timeseries,
    ) = get_optional_required_header("timeseries")
>>>>>>> cddc0729

    return df_filtered


def isnull_any(df):
    return df.isna().any().any()


def aggregate_scalars(df, columns_to_aggregate, agg_method=None):
    r"""
    You have to pass those columns that should be

    groupby: "scenario", "var_name", "var_unit", (carrier, region, tech, type)
    join_by: carrier, region, tech, type
    sum: "var_value"
    """
    _df = df.copy()

    # Define the columns that are split and thus not aggregated
    groupby = ["scenario", "carrier", "region", "tech", "type", "var_name", "var_unit"]

    groupby = list(set(groupby).difference(set(columns_to_aggregate)))

    # Define how to aggregate if
    if not agg_method:
        agg_method = {
            "var_value": sum,
        }

    # When any of the groupby columns has empty entries, print a warning
    _df_groupby = _df[groupby]
    if isnull_any(_df_groupby):
        columns_with_nan = _df_groupby.columns[_df_groupby.isna().any()].to_list()
        print(f"Some of the groupby columns contain NaN: {columns_with_nan}.")

        for item in columns_with_nan:
            groupby.remove(item)
        _df.drop(columns_with_nan, axis=1)

        print("Removed the columns containing NaN from the DataFrame.")

    # Groupby and aggregate
    df_aggregated = _df.groupby(groupby).agg(agg_method)

    # Assign "ALL" to the columns that where aggregated.
    for col in columns_to_aggregate:
        df_aggregated[col] = "ALL"

    # Reset the index
    df_aggregated.reset_index(inplace=True)

    return df_aggregated


def df_agg(df, key):
    """
    This function aggregates columns of a DataFrame

    Parameters
    ----------
    df : pd.DataFrame
        DataFrame
    key : string
        The column's name aggregated by

    Returns
    -------
    df_agg : pd.DataFrame
        DataFrame with aggregated columns
    """

    # Get header of scalars
    (
        header_scalars,
        optional_header_scalars,
        required_header_scalars,
    ) = get_optional_required_header("scalars")

    # Get header of time series
    (
        header_timeseries,
        optional_header_timeseries,
        required_header_timeseries,
    ) = get_optional_required_header("timeseries")

    # Save header of DataFrame to variable
    df_header = list(df.columns)

    df_header_required = df_header.copy()
    for item in df_header:
        if item in optional_header_scalars:
            df_header_required.remove(item)
        elif item in optional_header_timeseries:
            df_header_required.remove(item)

    scalars = False
    time_series = False

    if df_header_required == required_header_scalars:

        # Aggregation options for scalars
        scalars = True
        agg_options = ["region", "carrier", "tech"]

    elif df_header_required == required_header_timeseries:
        time_series = True
        # Aggregation options for time series
        agg_options = ["region"]

    else:
        newline = "\n"
        raise KeyError(
            f"The data you passed is neither a stacked time series nor does it contain scalars. "
            f"{newline}"
            f"Please make sure your data contains the following columns {newline}"
            f"time series: {header_timeseries}{newline}"
            f"scalars: {header_scalars}{newline}"
        )

    # Ensure key is a valid aggregation option
    if key not in agg_options:
        raise KeyError(
            f"{key} is not a option for a aggregation."
            f"Please choose of one of these aggregation options: {agg_options}"
        )

    # Check if key is in header
    if key not in df_header:
        raise KeyError(
            f"Your data is missing the column {key}."
            f"Please provide a complete data set with the required column"
        )

    # Empty DataFrame, which will contain aggregated items
    df_agg_by_key = pd.DataFrame(columns=list(df.columns))

    # Get list of all items existing in the column passed with key
    key_list = list(df[key])
    key_list = list(dict.fromkeys(key_list))

    # Begin aggregation of scalars
    if scalars:
        # Get list of all scenarios existing in column scenario
        scenario_list = list(df["scenario"])
        scenario_list = list(dict.fromkeys(scenario_list))

        # Aggregation is done by scenario
        for scenario in scenario_list:
            # Aggregation is further done by key
            for key_item in key_list:
                # Add empty dictionary for results
                results_dict = {}
                # Iterate over each row of the scalars DataFrame
                for index_row in df.iterrows():
                    # Set index of iteration
                    index = index_row[0]
                    # Check if scenario and key of the row match the one of the iteration
                    # over the scenario and all keys, which exist in the DataFrame
                    if df["scenario"][index] == scenario and df[key][index] == key_item:
                        # Aggregate with regard to the variable
                        # Aggregation of capacity
                        if "capacity" in df["var_name"][index]:
                            # If capacity does not exist as a key in the result dictionary
                            # it will be added first
                            if "capacity" not in results_dict.keys():
                                results_dict["capacity"] = 0
                            # Add the value of the capacity to the results dictionary
                            results_dict["capacity"] = (
                                results_dict["capacity"] + df["var_value"][index]
                            )
                        # Aggregation of flows of energy carrier
                        # The energy carrier has to be obtained from var_name because we want to
                        # aggregate the end energy. E.g. wind and solar can be aggregated with
                        # electricity as energy carrier
                        elif "flow" in df["var_name"][index]:
                            # Extract energy carrier out of var_name string
                            energy_carrier = df["var_name"][index].split("_")[2]
                            if "carrier" not in key and "tech" not in key:
                                # If the flow of the respective energy carrier does not exist as
                                # a key in the result dictionary it will be added first
                                if "flow_" + energy_carrier not in results_dict.keys():
                                    results_dict["flow_" + energy_carrier] = 0
                                # If the flow goes "in" energy carrier it will be added to the
                                # same flows
                                if "in" in df["var_name"][index]:
                                    results_dict["flow_" + energy_carrier] = (
                                        results_dict["flow_" + energy_carrier]
                                        + df["var_value"][index]
                                    )
                                # If the flow goes "out" energy carrier it will be subtracted from
                                # the same flows
                                elif "out" in df["var_name"][index]:
                                    results_dict["flow_" + energy_carrier] = (
                                        results_dict["flow_" + energy_carrier]
                                        - df["var_value"][index]
                                    )
                            else:
                                # If the flow of the respective energy carrier does not exist as
                                # a key in the result dictionary it will be added first
                                if (
                                    "flow_"
                                    + energy_carrier
                                    + "_"
                                    + df["carrier"][index]
                                    not in results_dict.keys()
                                ):
                                    results_dict[
                                        "flow_"
                                        + energy_carrier
                                        + "_"
                                        + df["carrier"][index]
                                    ] = 0
                                # If the flow goes "in" energy carrier it will be added to the
                                # same flows
                                if "in" in df["var_name"][index]:
                                    results_dict[
                                        "flow_"
                                        + energy_carrier
                                        + "_"
                                        + df["carrier"][index]
                                    ] = (
                                        results_dict[
                                            "flow_"
                                            + energy_carrier
                                            + "_"
                                            + df["carrier"][index]
                                        ]
                                        + df["var_value"][index]
                                    )
                                # If the flow goes "out" energy carrier it will be subtracted from
                                # the same flows
                                elif "out" in df["var_name"][index]:
                                    results_dict[
                                        "flow_"
                                        + energy_carrier
                                        + "_"
                                        + df["carrier"][index]
                                    ] = (
                                        results_dict[
                                            "flow_"
                                            + energy_carrier
                                            + "_"
                                            + df["carrier"][index]
                                        ]
                                        - df["var_value"][index]
                                    )
                        # Aggregation of costs
                        elif "costs" in df["var_name"][index]:
                            # If costs does not exist as a key in the result dictionary it will
                            # be added first
                            if "costs" not in results_dict.keys():
                                results_dict["costs"] = 0
                            # If the costs go "in" energy carrier it will be added to the
                            # same costs
                            if "in" in df["var_name"][index]:
                                results_dict["costs"] = (
                                    results_dict["costs"] + df["var_value"][index]
                                )
                            # If the costs go "out" energy carrier it will be subtracted from
                            # the same costs
                            elif "out" in df["var_name"][index]:
                                results_dict["costs"] = (
                                    results_dict["costs"] - df["var_value"][index]
                                )
                        # Aggregation of invest
                        elif "invest" in df["var_name"][index]:
                            # If invest does not exist as a key in the result dictionary it will
                            # be added first
                            if "invest" not in results_dict.keys():
                                results_dict["invest"] = 0
                            # If invest goes "in" energy carrier it will be added to the
                            # same invest
                            if "in" in df["var_name"][index]:
                                results_dict["invest"] = (
                                    results_dict["invest"] + df["var_value"][index]
                                )
                            # If invest goes "out" energy carrier it will be subtracted from the
                            # same invest
                            elif "out" in df["var_name"][index]:
                                results_dict["invest"] = (
                                    results_dict["invest"] - df["var_value"][index]
                                )
                        # Aggregation of losses
                        elif "losses" in df["var_name"][index]:
                            # If losses does not exist as a key in the result dictionary it will
                            # be added first
                            if "losses" not in results_dict.keys():
                                results_dict["losses"] = 0
                            # Losses are gathered so far. In future they could be substracted from
                            # the respective flow or capacity
                            results_dict["losses"] = (
                                results_dict["losses"] + df["var_value"][index]
                            )
                        else:
                            newline = "\n"
                            # In case a so far unknown var_name occurs, a ValueError will be
                            # raised and the code will error out with exit code 1
                            var_name = df["var_name"][index]
                            raise ValueError(
                                f"Unknown var_name: {var_name}. {newline}"
                                f"This variable is not implemented in the aggregation. "
                                f"Consider adding it to df_agg function."
                            )

                # Add the results of the dictionary per scenario and per key to new row, which is
                # in the format of scalars DataFrame.
                # Iterate over the results in the dictionary and add the key to the respective
                # column: region, carrier or tech. The other two are set to "All"
                for dict_key, dict_item in results_dict.items():
                    if key == "region":
                        region = key_item
                        carrier = "All"
                        tech = "All"
                    elif key == "carrier":
                        region = "All"
                        carrier = key_item
                        tech = "All"
                    elif key == "tech":
                        region = "All"
                        carrier = "All"
                        tech = key_item

                    # Add new row, which will be appended to the aggregated DataFrame
                    new_row = {
                        "id_scal": None,
                        "scenario": scenario,
                        "name": "Aggregated by " + key,
                        "var_name": dict_key,
                        "carrier": carrier,
                        "region": region,
                        "tech": tech,
                        "type": "All",
                        "var_value": dict_item,
                        "var_unit": "-",
                        "reference": None,
                        "comment": None,
                    }
                    # Append row to the aggregated DataFrame
                    df_agg_by_key = df_agg_by_key.append(new_row, ignore_index=True)

    # Begin aggregation of time series
    if time_series:
        # Aggregation is done by key
        for key_item in key_list:
            # Add empty dictionary for results
            results_dict = {}
            # Iterate over each row of the stacked time series DataFrame
            for index_row in df.iterrows():
                # Set index of iteration
                index = index_row[0]
                # Check if key of the row matches the one of the iteration
                # over all keys, which exist in the DataFrame
                if df[key][index] == key_item:
                    # If series not in results dictionary, it will be added
                    if "series" not in results_dict.keys():
                        results_dict["series"] = [0] * len(df["series"][0])
                    # Aggregate series by adding it to the results dictionary
                    results_dict["series"] = np.add(
                        results_dict["series"], df["series"][index]
                    )
            # Add new row, which will be appended to the aggregated DataFrame
            new_row = {
                "id_ts": None,
                "region": key_item,
                "var_name": "Aggregated by " + key,
                "timeindex_start": df["timeindex_start"][0],
                "timeindex_stop": df["timeindex_stop"][0],
                "timeindex_resolution": df["timeindex_resolution"][0],
                "series": results_dict["series"],
                "var_unit": "-",
                "source": None,
                "comment": None,
            }
            # Append row to the aggregated DataFrame
            df_agg_by_key = df_agg_by_key.append(new_row, ignore_index=True)

    return df_agg_by_key


def check_consistency_timeindex(df, index):
    """
    This function assert that values of a column in a stacked DataFrame are same
    for all time steps

    Parameters
    ----------
    df : pandas.DataFrame
        DataFrame for which the time index is checked
    index : string
        Index of values to be checked in the DataFrame

    Returns
    -------
    value : string
        Single value of the series of duplicates

    """
    if index == "timeindex_start":
        name = "start date"
    elif index == "timeindex_stop":
        name = "end date"
    elif index == "timeindex_resolution":
        name = "frequency"

    if np.all(df[index].array == df[index].array[0]):
        value = df[index].array[0]
        if value is None:
            raise TypeError(
                f"Your provided data is missing a {name}."
                f"Please make sure you pass the {name} with {index}."
            )
        else:
            return value
    else:
        raise ValueError(
            f"The {name} of your provided data doesn't match for all entries. "
            f"Please make sure to pass the {name} with {index}."
        )


def stack_timeseries(df):
    """
    This function stacks a Dataframe in a form where one series resides in one row

    Parameters
    ----------
    df : pandas.DataFrame
        DataFrame to be stacked

    Returns
    -------
    df_stacked : pandas.DataFrame
        Stacked DataFrame

    """
    _df = df.copy()

    # Assert that _df has a timeindex
    if not isinstance(_df.index, pd.DatetimeIndex):
        raise TypeError(
            "Your data should have a time series as an index of the format "
            "'%Y-%m-%d %H:%M:%S'."
        )

    # Assert that frequency match for all time steps
    if pd.infer_freq(_df.index) is None:
        raise TypeError(
            "No frequency of your provided data could be detected."
            "Please provide a DataFrame with a specific frequency (eg. 'H' or 'T')."
        )

    _df_freq = pd.infer_freq(_df.index)
    if _df.index.freqstr is None:
        print(
            f"User info: The frequency of your data is not specified in the DataFrame, "
            f"but is of the following frequency alias: {_df_freq}. "
            f"The frequency of your DataFrame is therefore automatically set to the "
            f"frequency with this alias."
        )
        _df = _df.asfreq(_df_freq)

    # Stack timeseries
    df_stacked_cols = [
        "var_name",
        "timeindex_start",
        "timeindex_stop",
        "timeindex_resolution",
        "series",
    ]

    df_stacked = pd.DataFrame(columns=df_stacked_cols)

    timeindex_start = _df.index.values[0]
    timeindex_stop = _df.index.values[-1]

    for column in df.columns:
        var_name = column
        timeindex_resolution = _df[column].index.freqstr
        series = [list(_df[column].values)]

        column_data = [
            var_name,
            timeindex_start,
            timeindex_stop,
            timeindex_resolution,
            series,
        ]

        dict_stacked_column = dict(zip(df_stacked_cols, column_data))
        df_stacked_column = pd.DataFrame(data=dict_stacked_column)
        df_stacked = df_stacked.append(df_stacked_column, ignore_index=True)

    # Save name of the index in the unstacked DataFrame as name of the index of "timeindex_start"
    # column of stacked DataFrame, so that it can be extracted from it when unstacked again.
    df_stacked["timeindex_start"].index.name = _df.index.name

    return df_stacked


def unstack_timeseries(df):
    """
    This function unstacks a Dataframe so that there is a row for each value

    Parameters
    ----------
    df : pandas.DataFrame
        DataFrame to be unstacked

    Returns
    -------
    df_unstacked : pandas.DataFrame
        Unstacked DataFrame

    """
    _df = df.copy()

    # Assert that frequency match for all time steps
    frequency = check_consistency_timeindex(_df, "timeindex_resolution")
    timeindex_start = check_consistency_timeindex(_df, "timeindex_start")
    timeindex_stop = check_consistency_timeindex(_df, "timeindex_stop")

    # Warn user if "source" or "comment" in columns of stacked DataFrame
    # These two columns will be lost once unstacked
    lost_columns = ["source", "comment"]
    for col in lost_columns:
        if col in list(df.columns):
            print(
                f"User warning: Caution any remarks in column '{col}' are lost after "
                f"unstacking."
            )

    # Process values of series
    values_series = []
    for row in _df.iterrows():
        values_series.append(row[1]["series"])

    values_array = np.array(values_series).transpose()

    # Unstack timeseries
    df_unstacked = pd.DataFrame(
        values_array,
        columns=list(_df["var_name"]),
        index=pd.date_range(timeindex_start, timeindex_stop, freq=frequency),
    )

    # Get and set index name from and to index name of "timeindex_start".
    # If it existed in the origin DataFrame, which has been stacked, it will be set to that one.
    df_unstacked.index.name = _df["timeindex_start"].index.name

    return df_unstacked<|MERGE_RESOLUTION|>--- conflicted
+++ resolved
@@ -323,11 +323,7 @@
     print(f"User info: The DataFrame has been saved to: {path}.")
 
 
-<<<<<<< HEAD
 def df_filtered(df, column_name, values):
-=======
-def filter_df(df, key, values):
->>>>>>> cddc0729
     """
     This function filters a DataFrame.
 
@@ -347,27 +343,11 @@
     """
     _df = df.copy()
 
-<<<<<<< HEAD
     if isinstance(values, list):
         df_filtered = _df.loc[df[column_name].isin(values)]
 
     else:
         df_filtered = _df.loc[df[column_name] == values]
-=======
-    # Get header of scalars
-    (
-        header_scalars,
-        optional_header_scalars,
-        required_header_scalars,
-    ) = get_optional_required_header("scalars")
-
-    # Get header of time series
-    (
-        header_timeseries,
-        optional_header_timeseries,
-        required_header_timeseries,
-    ) = get_optional_required_header("timeseries")
->>>>>>> cddc0729
 
     return df_filtered
 
