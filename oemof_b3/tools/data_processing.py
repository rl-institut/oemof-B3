--- conflicted
+++ resolved
@@ -11,12 +11,9 @@
 
 from oemof_b3.config import config
 
-<<<<<<< HEAD
-=======
 
 logger = config.add_snake_logger("data_processing")
 
->>>>>>> 9e9c4709
 here = os.path.dirname(__file__)
 
 template_dir = os.path.join(here, "..", "schema")
