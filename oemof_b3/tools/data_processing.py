--- conflicted
+++ resolved
@@ -423,7 +423,7 @@
         print("Removed the columns containing NaN from the DataFrame.")
 
     # Groupby and aggregate
-    return df.groupby(groupby, sort=False).agg(agg_method)
+    return df.groupby(groupby, sort=False, dropna=False).agg(agg_method)
 
 
 def aggregate_scalars(df, columns_to_aggregate, agg_method=None):
@@ -465,7 +465,6 @@
             "var_unit": aggregate_units,
         }
 
-<<<<<<< HEAD
     df_aggregated = aggregate_data(df, groupby, agg_method)
 
     # Assign "ALL" to the columns that where aggregated.
@@ -527,10 +526,6 @@
         }
 
     df_aggregated = aggregate_data(_df, groupby, agg_method)
-=======
-    # Groupby and aggregate
-    df_aggregated = _df.groupby(groupby, sort=False, dropna=False).agg(agg_method)
->>>>>>> 79b5e152
 
     # Assign "ALL" to the columns that where aggregated.
     for col in columns_to_aggregate:
