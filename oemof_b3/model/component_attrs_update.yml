--- conflicted
+++ resolved
@@ -70,7 +70,6 @@
   defaults:
     output_parameters: "{}"
 
-<<<<<<< HEAD
 electricity-heatpump_large:
   carrier: electricity
   tech: heatpump_large
@@ -89,7 +88,9 @@
     from_bus: electricity
     to_bus: heat_decentral
     efficiency: efficiency-profile
-=======
+  defaults:
+    output_parameters: "{}"
+
 electricity-export:
   carrier: electricity
   tech: export
@@ -105,7 +106,6 @@
   type: shortage
   foreign_keys:
     bus: electricity
->>>>>>> 6df4ab1d
   defaults:
     output_parameters: "{}"
 
