examples = [
    'base',
    'more_renewables',
    'more_renewables_less_fossil'
]

<<<<<<< HEAD
resources = ['conv_pp_scalar']

scenarios = ["toy-scenario", "toy-scenario-2"]
=======
scenario_list_example = ['examples']
>>>>>>> b53190fc

# Target rules
rule plot_grouped_scenarios:
    input:
        expand("results/joined_scenarios/{scenario_list}/joined_plotted/", scenario_list=scenario_list_example)

rule plot_all_scenarios:
    input:
        expand("results/{scenario}/plotted/", scenario=examples)

rule run_all_examples:
    input:
        expand("results/{scenario}/postprocessed", scenario=examples)

rule plot_all_examples:
    input:
        expand("results/{scenario}/plotted/", scenario=examples)

rule report_all_examples:
    input:
        expand("results/{scenario}/report/", scenario=examples)

rule plot_all_resources:
    input:
        expand("results/_resources/plots/{resource}.png", resource=resources)

rule clean:
    shell:
        """
        rm -r ./results/*
        echo "Removed all results."
        """

# Rules for intermediate steps

rule prepare_example:
    input:
        "examples/{scenario}/preprocessed/{scenario}"
    output:
        directory("results/{scenario}/preprocessed")
    wildcard_constraints:
        # necessary to distinguish from those scenarios that are not pre-fabricated
        scenario="|".join(examples)
    run:
        import shutil
        shutil.copytree(src=input[0], dst=output[0])

rule prepare_conv_pp:
    input:
        opsd="raw/conventional_power_plants_DE.csv",
        gpkg="raw/boundaries_germany_nuts3.gpkg",
        b3_regions="raw/b3_regions.yaml",
        scalar_template="oemof_b3/schema/scalars.csv",
        script="scripts/prepare_conv_pp.py"
    output:
        "results/_resources/conv_pp_scalar.csv"
    shell:
        "python scripts/prepare_conv_pp.py {input.opsd} {input.gpkg} {input.b3_regions} {input.scalar_template} {output}"

rule prepare_feedin:
    input:
        wind_feedin="raw/time_series/ninja_wind_country_DE_current_merra-2_nuts-2_corrected.csv",
        pv_feedin="raw/time_series/ninja_pv_country_DE_merra-2_nuts-2_corrected.csv",
        script="scripts/prepare_feedin.py"
    output:
        "results/_resources/feedin_time_series.csv"
    shell:
        "python {input.script} {input.wind_feedin} {input.pv_feedin} {output}"

rule build_datapackage:
    input:
        "scenarios/{scenario}.yml"
    output:
        directory("results/{scenario}/preprocessed")
    shell:
        "python scripts/build_datapackage.py {input} {output}"

rule optimize:
    input:
        "results/{scenario}/preprocessed"
    output:
        directory("results/{scenario}/optimized/")
    shell:
        "python scripts/optimize.py {input} {output}"

rule postprocess:
    input:
        "results/{scenario}/optimized"
    output:
        directory("results/{scenario}/postprocessed/")
    shell:
        "python scripts/postprocess.py {input} {wildcards.scenario} {output}"

rule plot_dispatch:
    input:
        "results/{scenario}/postprocessed/"
    output:
        directory("results/{scenario}/plotted/")
    shell:
        "python scripts/plot_dispatch.py {input} {output}"

rule plot_scalar_resources:
    input:
        data="results/_resources/{resource}.csv",
        script="scripts/plot_scalar_resources.py"
    output:
        "results/_resources/plots/{resource}.png"
    shell:
        "python {input.script} {input.data} {output}"

rule report:
    input:
        template="report/report.md",
	template_interactive="report/report_interactive.md",
        plots="results/{scenario}/plotted"
    output:
        directory("results/{scenario}/report/")
    run:
        import os
        import shutil
        os.makedirs(output[0])
        shutil.copy(src=input[0], dst=output[0])
        shutil.copy(src=input[1], dst=output[0])
        # static pdf report
        shell(
        """
        pandoc -V geometry:a4paper,margin=2.5cm \
        --resource-path={output}/../plotted \
        --metadata title="Results for scenario {wildcards.scenario}" \
        {output}/report.md -o {output}/report.pdf
        """
        )
        # static html report
        shell(
        """
        pandoc --resource-path={output}/../plotted \
        --metadata title="Results for scenario {wildcards.scenario}" \
        --self-contained -s --include-in-header=report/report.css \
        {output}/report.md -o {output}/report.html
        """
        )
        # interactive html report
        shell(
        """
        pandoc --resource-path={output}/../plotted \
        --metadata title="Results for scenario {wildcards.scenario}" \
        --self-contained -s --include-in-header=report/report.css \
        {output}/report_interactive.md -o {output}/report_interactive.html
        """
        )
        os.remove(os.path.join(output[0], "report.md"))
        os.remove(os.path.join(output[0], "report_interactive.md"))

rule join_scenario_results:
    input:
        "scenario_groups/{scenario_list}.yml"
    output:
        "results/joined_scenarios/{scenario_list}/joined/scalars.csv"
    shell:
        "python scripts/join_scenarios.py {input} {output}"

rule plot_joined_scalars:
    input:
        "results/joined_scenarios/{scenario_list}/joined/scalars.csv"
    output:
        directory("results/joined_scenarios/{scenario_list}/joined_plotted/")
    shell:
        "python scripts/plot_joined_scalars.py {input} {output}"<|MERGE_RESOLUTION|>--- conflicted
+++ resolved
@@ -4,13 +4,11 @@
     'more_renewables_less_fossil'
 ]
 
-<<<<<<< HEAD
+scenario_list_example = ['examples']
+
 resources = ['conv_pp_scalar']
 
 scenarios = ["toy-scenario", "toy-scenario-2"]
-=======
-scenario_list_example = ['examples']
->>>>>>> b53190fc
 
 # Target rules
 rule plot_grouped_scenarios:
