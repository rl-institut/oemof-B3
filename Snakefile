from snakemake.remote.HTTP import RemoteProvider as HTTPRemoteProvider
from oemoflex.tools.helpers import load_yaml

HTTP = HTTPRemoteProvider()


scenario_groups = {
    "examples": ["example_base", "example_more_re", "example_more_re_less_fossil"],
    "all-scenarios": [os.path.splitext(scenario)[0] for scenario in os.listdir("scenarios")],
    "all-optimized": [
        scenario for scenario in os.listdir("results")
        if (
                os.path.exists(os.path.join("results", scenario, "optimized", "es_dump.oemof"))
                and not "example_" in scenario
        )
    ]
}

resource_plots = ['scal_conv_pp-capacity_net_el']


# Target rules
rule plot_all_resources:
    input:
        expand("results/_resources/plots/{resource_plot}.png", resource_plot=resource_plots)

rule plot_all_examples:
    input:
        expand(
            "results/{scenario}/plotted/{plot_type}",
            scenario=scenario_groups["examples"],
            plot_type=["scalars", "dispatch"],
        )

ALL_SCENARIOS = scenario_groups["all-scenarios"]
PLOT_TYPE = ["scalars", "dispatch"]
rule process_all_scenarios:
    input:
        plots=expand(
            "results/{scenario}/plotted/{plot_type}",
            scenario=ALL_SCENARIOS,
            plot_type=PLOT_TYPE,
        ),
        tables=expand(
            "results/{scenario}/tables",
            scenario=ALL_SCENARIOS,
        )

rule plot_grouped_scenarios:
    input:
        expand("results/joined_scenarios/{scenario_group}/joined_plotted/", scenario_group="all-scenarios")


rule clean:
    shell:
        """
        rm -r ./results/*
        echo "Removed all results."
        """

# Rules for intermediate steps

rule table_costs_efficiencies:
    input:
        "raw/scalars/costs_efficiencies.csv"
    output:
        "results/_tables/technical_and_cost_assumptions_{scenario_key}.csv"
    params:
        logfile="results/_tables/technical_and_cost_assumptions_{scenario_key}.log"
    shell:
        "python scripts/table_costs_efficiencies.py {input} {wildcards.scenario_key} {output} {params.logfile}"

rule prepare_example:
    input:
        "examples/{scenario}/preprocessed/"
    output:
        directory("results/{scenario}/preprocessed")
    wildcard_constraints:
        # Use this rule for the examples. Do not use build_datapackage.
        scenario="|".join(scenario_groups["examples"])
    run:
        import shutil
        shutil.copytree(src=input[0], dst=output[0])

rule prepare_conv_pp:
    input:
        opsd="raw/conventional_power_plants_DE.csv",
        gpkg="raw/boundaries_germany_nuts3.gpkg",
        b3_regions="raw/b3_regions.yaml",
    output:
        "results/_resources/scal_conv_pp.csv"
    shell:
        "python scripts/prepare_conv_pp.py {input.opsd} {input.gpkg} {input.b3_regions} {output}"

rule prepare_feedin:
    input:
        wind_feedin="raw/time_series/ninja_wind_country_DE_current_merra-2_nuts-2_corrected.csv",
        pv_feedin="raw/time_series/ninja_pv_country_DE_merra-2_nuts-2_corrected.csv",
        ror_feedin="raw/time_series/DIW_Hydro_availability.csv",
    output:
        "results/_resources/ts_feedin.csv"
    shell:
        "python scripts/prepare_feedin.py {input.wind_feedin} {input.pv_feedin} {input.ror_feedin} {output}"

rule prepare_electricity_demand:
    input:
        opsd_url=HTTP.remote("https://data.open-power-system-data.org/time_series/2020-10-06/time_series_60min_singleindex.csv",
                            keep_local=True),
    output:
        "results/_resources/ts_load_electricity.csv"
    shell:
        "python scripts/prepare_electricity_demand.py {input.opsd_url} {output}"

rule prepare_vehicle_charging_demand:
    input:
        input_dir="raw/time_series/vehicle_charging",
        scalars="raw/scalars/demands.csv",
    output:
        "results/_resources/ts_load_electricity_vehicles.csv"
    params:
        logfile="results/_resources/ts_load_electricity_vehicles.log"
    shell:
        "python scripts/prepare_vehicle_charging_demand.py {input.input_dir} {input.scalars} {output} {params.logfile}"

rule prepare_scalars:
    input:
        raw_scalars="raw/scalars/costs_efficiencies.csv",
    output:
        "results/_resources/scal_costs_efficiencies.csv"
    shell:
        "python scripts/prepare_scalars.py {input.raw_scalars} {output}"

rule prepare_cop_timeseries:
    input:
        scalars="raw/scalars/demands.csv",
        weather="raw/weatherdata"
    output:
        ts_efficiency_small="results/_resources/ts_efficiency_heatpump_small.csv",
    params:
        logfile="results/_resources/ts_efficiency_heatpump_small.log"
    shell:
         "python scripts/prepare_cop_timeseries.py {input.scalars} {input.weather} {output.ts_efficiency_small} {params.logfile}"

rule prepare_heat_demand:
    input:
        weather="raw/weatherdata",
        distribution_hh="raw/distribution_households.csv",
        holidays="raw/holidays.csv",
        building_class="raw/building_class.csv",
        scalars="raw/scalars/demands.csv",
    output:
        scalars="results/_resources/scal_load_heat.csv",
        timeseries="results/_resources/ts_load_heat.csv",
    params:
        logfile="results/_resources/load_heat.log"
    shell:
        "python scripts/prepare_heat_demand.py {input.weather} {input.distribution_hh} {input.holidays} {input.building_class} {input.scalars} {output.scalars} {output.timeseries} {params.logfile}"

rule prepare_re_potential:
    input:
        pv_agriculture="raw/area_potential/2021-05-18_pv_agriculture_brandenburg_kreise_epsg32633.csv",
        pv_road_railway="raw/area_potential/2021-05-18_pv_road_railway_brandenburg_kreise_epsg32633.csv",
        wind="raw/area_potential/2021-05-18_wind_brandenburg_kreise_epsg32633.csv",
        kreise="raw/lookup_table_brandenburg_kreise.csv",
        assumptions="raw/scalars/potentials.csv",
    output:
        directory("results/_resources/RE_potential/")
    shell:
        "python scripts/prepare_re_potential.py {input.pv_agriculture} {input.pv_road_railway} {input.wind} {input.kreise} {input.assumptions} {output}"

rule process_re_potential:
    input:
        input_dir="results/_resources/RE_potential/",
    output:
        scalars="results/_resources/scal_power_potential_wind_pv.csv",
        table="results/_tables/potential_wind_pv_kreise.csv",
    shell:
        "python scripts/process_re_potential.py {input.input_dir} {output.scalars} {output.table}"

def get_paths_scenario_input(wildcards):
    scenario_specs = load_yaml(f"scenarios/{wildcards.scenario}.yml")
    paths_scenario_inputs = list()
    for key in ["paths_scalars", "paths_timeseries"]:
        paths = scenario_specs[key]
        if isinstance(paths, list):
            paths_scenario_inputs.extend(paths)
        elif isinstance(paths, str):
            paths_scenario_inputs.append(paths)
    return paths_scenario_inputs

rule build_datapackage:
    input:
        get_paths_scenario_input,
        scenario="scenarios/{scenario}.yml"
    output:
        directory("results/{scenario}/preprocessed")
    params:
        logfile="results/{scenario}/{scenario}.log"
    wildcard_constraints:
        # Do not use this rule for the examples. Use prepare_example instead
        scenario="^" + "|".join(scenario_groups["examples"])
    shell:
        "python scripts/build_datapackage.py {input.scenario} {output} {params.logfile}"

rule optimize:
    input:
        "results/{scenario}/preprocessed"
    output:
        directory("results/{scenario}/optimized/")
    params:
        logfile="results/{scenario}/{scenario}.log"
    shell:
        "python scripts/optimize.py {input} {output} {params.logfile}"

rule postprocess:
    input:
        "results/{scenario}/optimized"
    output:
        directory("results/{scenario}/postprocessed/")
    params:
        logfile="results/{scenario}/{scenario}.log"
    shell:
        "python scripts/postprocess.py {input} {wildcards.scenario} {output} {params.logfile}"

<<<<<<< HEAD
rule map_results_to_b3_format:
    input:
        "results/{scenario}/postprocessed"
    output:
        directory("results/{scenario}/b3_results")
    shell:
        "python scripts/map_results_to_b3_format.py {input} {output}"

rule create_results_table:
=======
rule table_results:
>>>>>>> c9f0cd79
    input:
        "results/{scenario}/postprocessed/"
    output:
        directory("results/{scenario}/tables/")
    params:
        logfile="results/{scenario}/{scenario}.log"
    shell:
        "python scripts/table_results.py {input} {output} {params.logfile}"

rule table_joined_results:
    input:
        "results/joined_scenarios/{scenario_group}/joined/"
    output:
        directory("results/joined_scenarios/{scenario_group}/joined_tables/")
    params:
        logfile="results/joined_scenarios/{scenario_group}/{scenario_group}.log"
    shell:
        "python scripts/table_results.py {input} {output} {params.logfile}"

rule plot_dispatch:
    input:
        "results/{scenario}/postprocessed/"
    output:
        directory("results/{scenario}/plotted/dispatch")
    params:
        logfile="results/{scenario}/{scenario}.log"
    shell:
        "python scripts/plot_dispatch.py {input} {output} {params.logfile}"

rule plot_storage_level:
    input:
        "results/{scenario}/postprocessed/"
    output:
        directory("results/{scenario}/plotted/storage_level")
    params:
        logfile="results/{scenario}/{scenario}.log"
    shell:
        "python scripts/plot_storage_levels.py {input} {output} {params.logfile}"

rule plot_conv_pp_scalars:
    input:
        data="results/_resources/{resource}.csv",
    output:
        "results/_resources/plots/{resource}-{var_name}.png"
    shell:
        "python scripts/plot_conv_pp_scalars.py {input.data} {wildcards.var_name} {output}"

rule plot_scalar_results:
    input:
        "results/{scenario}/postprocessed/"
    output:
        directory("results/{scenario}/plotted/scalars/")
    params:
        logfile="results/{scenario}/{scenario}.log"
    shell:
        "python scripts/plot_scalar_results.py {input} {output} {params.logfile}"

rule plot_joined_scalars:
    input:
        "results/joined_scenarios/{scenario_group}/joined/"
    output:
        directory("results/joined_scenarios/{scenario_group}/joined_plotted/")
    params:
        logfile="results/joined_scenarios/{scenario_group}/{scenario_group}.log"
    shell:
        "python scripts/plot_scalar_results.py {input} {output} {params.logfile}"

rule report:
    input:
        template="report/report.md",
        template_interactive="report/report_interactive.md",
        plots_scalars="results/{scenario}/plotted/scalars",
        plots_dispatch="results/{scenario}/plotted/dispatch",
    output:
        directory("results/{scenario}/report/")
    params:
        logfile="results/{scenario}/{scenario}.log",
        all_plots="results/{scenario}/plotted/",
    run:
        import os
        import shutil
        os.makedirs(output[0])
        shutil.copy(src=input[0], dst=output[0])
        shutil.copy(src=input[1], dst=output[0])
        # static pdf report
        shell(
        """
        pandoc -V geometry:a4paper,margin=2.5cm \
        --lua-filter report/pandoc_filter.lua \
        --resource-path={params.all_plots} \
        --metadata title="Results for scenario {wildcards.scenario}" \
        {output}/report.md -o {output}/report.pdf
        """
        )
        # static html report
        shell(
        """
        pandoc --resource-path={params.all_plots} \
        --lua-filter report/pandoc_filter.lua \
        --metadata title="Results for scenario {wildcards.scenario}" \
        --self-contained -s --include-in-header=report/report.css \
        {output}/report.md -o {output}/report.html
        """
        )
        # interactive html report
        shell(
        """
        pandoc --resource-path={params.all_plots} \
        --lua-filter report/pandoc_filter.lua \
        --metadata title="Results for scenario {wildcards.scenario}" \
        --self-contained -s --include-in-header=report/report.css \
        {output}/report_interactive.md -o {output}/report_interactive.html
        """
        )
        os.remove(os.path.join(output[0], "report.md"))
        os.remove(os.path.join(output[0], "report_interactive.md"))


def get_scenarios_in_group(wildcards):
    return [os.path.join("results", scenario, "postprocessed") for scenario in scenario_groups[wildcards.scenario_group]]


rule join_scenario_results:
    input:
        get_scenarios_in_group
    output:
        directory("results/joined_scenarios/{scenario_group}/joined/")
    shell:
        "python scripts/join_scenarios.py {input} {output}"<|MERGE_RESOLUTION|>--- conflicted
+++ resolved
@@ -222,7 +222,6 @@
     shell:
         "python scripts/postprocess.py {input} {wildcards.scenario} {output} {params.logfile}"
 
-<<<<<<< HEAD
 rule map_results_to_b3_format:
     input:
         "results/{scenario}/postprocessed"
@@ -231,10 +230,7 @@
     shell:
         "python scripts/map_results_to_b3_format.py {input} {output}"
 
-rule create_results_table:
-=======
 rule table_results:
->>>>>>> c9f0cd79
     input:
         "results/{scenario}/postprocessed/"
     output:
