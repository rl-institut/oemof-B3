examples = [
    'base',
    'more_renewables',
    'more_renewables_less_fossil'
]

# Target rules

rule run_all_examples:
    input:
        expand("results/{scenario}/postprocessed", scenario=examples)

rule plot_all_examples:
    input:
        expand("results/{scenario}/plotted/", scenario=examples)

rule report_all_examples:
    input:
        expand("results/{scenario}/report/", scenario=examples)

rule clean:
    shell:
        """
        rm -r ./results/*
        echo "Removed all results."
        """

# Rules for intermediate steps

rule prepare_example:
    input:
        "examples/{scenario}/preprocessed/{scenario}"
    output:
        directory("results/{scenario}/preprocessed")
    wildcard_constraints:
        # necessary to distinguish from those scenarios that are not pre-fabricated
        scenario="|".join(examples)
    run:
        import shutil
        shutil.copytree(src=input[0], dst=output[0])

rule prepare_conv_pp:
    input:
        opsd="raw/conventional_power_plants_DE.csv",
        gpkg="raw/boundaries_germany_nuts3.gpkg",
        b3_regions="raw/b3_regions.yaml",
        script="scripts/prepare_conv_pp.py"
    output:
        "results/_resources/conv_pp.csv"
    shell:
        "python scripts/prepare_conv_pp.py {input.opsd} {input.gpkg} {input.b3_regions} {output}"

<<<<<<< HEAD
rule prepare_pv_potential:
    input:
        type="pv",
        filenames=["raw/area_potential/2021-05-18_pv_agriculture_brandenburg_kreise_epsg32633.csv",
                   "raw/area_potential/2021-05-18_pv_road_railway_brandenburg_kreise_epsg32633.csv"],
        assumptions="xxxx.csv", # todo
        script="scripts/prepare_re_potential.py"
    output:
        "results/_resources/power_potential_pv_kreise.csv"
    shell:
        "python scripts/prepare_re_potential.py  {input.type} {input.filenames} {input.assumptions} {output}"

rule prepare_wind_potential:
    input:
        type="wind",
        filenames=["raw/area_potential/2021-05-18_wind_brandenburg_kreise_epsg32633.csv"],
        assumptions="xxxx.csv", # todo
        script="scripts/prepare_re_potential.py"
    output:
        "results/_resources/power_potential_wind_kreise.csv"
    shell:
        "python scripts/prepare_re_potential.py  {input.type} {input.filenames} {input.assumptions} {output}"
=======
rule build_datapackage:
    input:
        "scenarios/{scenario}.yml"
    output:
        directory("results/{scenario}/preprocessed")
    shell:
        "python scripts/build_datapackage.py {input} {output}"
>>>>>>> d1313187

rule optimize:
    input:
        "results/{scenario}/preprocessed"
    output:
        directory("results/{scenario}/optimized/")
    shell:
        "python scripts/optimize.py {input} {output}"

rule postprocess:
    input:
        "results/{scenario}/optimized"
    output:
        directory("results/{scenario}/postprocessed/")
    shell:
        "python scripts/postprocess.py {input} {wildcards.scenario} {output}"

rule plot_dispatch:
    input:
        "results/{scenario}/postprocessed/"
    output:
        directory("results/{scenario}/plotted/")
    shell:
        "python scripts/plot_dispatch.py {input} {output}"

rule report:
    input:
        template="report/report.md",
        plots="results/{scenario}/plotted"
    output:
        directory("results/{scenario}/report/")
    run:
        import os
        import shutil
        os.makedirs(output[0])
        shutil.copy(src=input[0], dst=output[0])
        shell('pandoc -V geometry:a4paper,margin=2.5cm --resource-path={output}/../plotted --metadata title="Results for scenario {wildcards.scenario}" {output}/report.md -o {output}/report.pdf')
        shell('pandoc --resource-path={output}/../plotted {output}/report.md --metadata title="Results for scenario {wildcards.scenario}" --self-contained -s --include-in-header=report/report.css -o {output}/report.html')
        os.remove(os.path.join(output[0], "report.md"))

rule join_scenario_results:
    input:
        "scenario_groups/{scenario_list}.yml"
    output:
        "results/joined_scenarios/{scenario_list}/postprocessed/scalars.csv"
    shell:
        "python scripts/join_scenarios.py {input} {output}"
<|MERGE_RESOLUTION|>--- conflicted
+++ resolved
@@ -50,7 +50,14 @@
     shell:
         "python scripts/prepare_conv_pp.py {input.opsd} {input.gpkg} {input.b3_regions} {output}"
 
-<<<<<<< HEAD
+rule build_datapackage:
+    input:
+        "scenarios/{scenario}.yml"
+    output:
+        directory("results/{scenario}/preprocessed")
+    shell:
+        "python scripts/build_datapackage.py {input} {output}"
+
 rule prepare_pv_potential:
     input:
         type="pv",
@@ -73,15 +80,6 @@
         "results/_resources/power_potential_wind_kreise.csv"
     shell:
         "python scripts/prepare_re_potential.py  {input.type} {input.filenames} {input.assumptions} {output}"
-=======
-rule build_datapackage:
-    input:
-        "scenarios/{scenario}.yml"
-    output:
-        directory("results/{scenario}/preprocessed")
-    shell:
-        "python scripts/build_datapackage.py {input} {output}"
->>>>>>> d1313187
 
 rule optimize:
     input:
