--- conflicted
+++ resolved
@@ -4,12 +4,8 @@
     'more_renewables_less_fossil'
 ]
 
-<<<<<<< HEAD
 scenario_list_example = ['examples']
-=======
-scenarios = ["toy-scenario", "toy-scenario-2"]
 
->>>>>>> f5f9fb34
 # Target rules
 rule plot_grouped_scenarios:
     input:
