--- conflicted
+++ resolved
@@ -42,15 +42,6 @@
     shell:
         "python scripts/optimize.py {input} {output}"
 
-<<<<<<< HEAD
-rule join_scenario_results:
-    input:
-        "scenario_groups/{scenario_list}.yml"
-    output:
-        "results/joined_scenarios/{scenario_list}/scalars.csv"
-    shell:
-        "python scripts/join_scenarios.py {input} {output}"
-=======
 rule scenario_report_old:
     input:
         "report/report.md"
@@ -84,7 +75,14 @@
         shell("pandoc -V geometry:a4paper,margin=2.5cm --resource-path={output}/../plotted --metadata title='Results for scenario {wildcards.scenario}' {output}/report.md -o {output}/report.pdf")
         shell("pandoc --resource-path={output}/../plotted {output}/report.md --metadata title='Results for scenario {wildcards.scenario}' --self-contained -s --include-in-header=report/report.css -o {output}/report.html")
         os.remove(os.path.join(output[0], "report.md"))
->>>>>>> ce2f3154
+
+rule join_scenario_results:
+    input:
+        "scenario_groups/{scenario_list}.yml"
+    output:
+        "results/joined_scenarios/{scenario_list}/scalars.csv"
+    shell:
+        "python scripts/join_scenarios.py {input} {output}"
 
 rule clean:
     shell:
