from snakemake.remote.HTTP import RemoteProvider as HTTPRemoteProvider
import oemof_b3.config.config as config

HTTP = HTTPRemoteProvider()


scenario_groups = {
    "examples": ["example_base", "example_more_re", "example_more_re_less_fossil"],
    "all-scenarios": [os.path.splitext(scenario)[0] for scenario in os.listdir("scenarios")],
    "all-optimized": [
        scenario for scenario in os.listdir("results")
        if (
                os.path.exists(os.path.join("results", scenario, "optimized", "es_dump.oemof"))
                and not "example_" in scenario
        )
    ]
}

resource_plots = ['scal_conv_pp-capacity_net_el']


# Target rules
rule plot_all_resources:
    input: expand("results/_resources/plots/{resource_plot}.png", resource_plot=resource_plots)

rule plot_all_examples:
    input:
        expand(
            "results/{scenario}/plotted/{plot_type}",
            scenario=scenario_groups["examples"],
            plot_type=["scalars", "dispatch"],
        )

ALL_SCENARIOS = scenario_groups["all-scenarios"]
PLOT_TYPE = ["scalars", "dispatch"]

rule process_all_scenarios:
    input:
        plots=expand(
            "results/{scenario}/plotted/{plot_type}",
            scenario=ALL_SCENARIOS,
            plot_type=PLOT_TYPE,
        ),
        tables=expand(
            "results/{scenario}/tables",
            scenario=ALL_SCENARIOS,
        )

rule plot_grouped_scenarios:
    input: expand("results/joined_scenarios/{scenario_group}/joined_plotted/", scenario_group="all-scenarios")

rule clean:
    shell:
        """
        rm -r ./results/*
        echo "Removed all results."
        """

<<<<<<< HEAD
# Rules for intermediate steps
rule table_costs_efficiencies:
    input: "raw/scalars/costs_efficiencies.csv"
    output: "results/_tables/technical_and_cost_assumptions_{scenario_key}.csv"
    params:
        logfile="results/_tables/technical_and_cost_assumptions_{scenario_key}.log"
    shell: "python scripts/table_costs_efficiencies.py {input} {wildcards.scenario_key} {output} {params.logfile}"

rule prepare_example:
    input: "examples/{scenario}/preprocessed/"
    output: directory("results/{scenario}/preprocessed")
    wildcard_constraints:
        # Use this rule for the examples. Do not use build_datapackage.
        scenario="|".join(scenario_groups["examples"])
    run:
        import shutil
        shutil.copytree(src=input[0], dst=output[0])

rule prepare_conv_pp:
    input:
        opsd="raw/conventional_power_plants_DE.csv",
        gpkg="raw/boundaries_germany_nuts3.gpkg",
        b3_regions="raw/b3_regions.yaml",
    output: "results/_resources/scal_conv_pp.csv"
    shell: "python scripts/prepare_conv_pp.py {input.opsd} {input.gpkg} {input.b3_regions} {output}"

rule prepare_feedin:
    input:
        wind_feedin="raw/time_series/ninja_wind_country_DE_current_merra-2_nuts-2_corrected.csv",
        pv_feedin="raw/time_series/ninja_pv_country_DE_merra-2_nuts-2_corrected.csv",
        ror_feedin="raw/time_series/DIW_Hydro_availability.csv",
    output: "results/_resources/ts_feedin.csv"
    shell: "python scripts/prepare_feedin.py {input.wind_feedin} {input.pv_feedin} {input.ror_feedin} {output}"

rule prepare_electricity_demand:
    input:
        opsd_url=HTTP.remote("https://data.open-power-system-data.org/time_series/2020-10-06/time_series_60min_singleindex.csv",
                            keep_local=True),
    output: "results/_resources/ts_load_electricity.csv"
    shell: "python scripts/prepare_electricity_demand.py {input.opsd_url} {output}"

rule prepare_vehicle_charging_demand:
    input:
        input_dir="raw/time_series/vehicle_charging",
        scalars="raw/scalars/demands.csv",
    output: "results/_resources/ts_load_electricity_vehicles.csv"
    params:
        logfile="results/_resources/ts_load_electricity_vehicles.log"
    shell: "python scripts/prepare_vehicle_charging_demand.py {input.input_dir} {input.scalars} {output} {params.logfile}"

rule prepare_scalars:
    input:
        raw_scalars="raw/scalars/costs_efficiencies.csv",
    output: "results/_resources/scal_costs_efficiencies.csv"
    shell: "python scripts/prepare_scalars.py {input.raw_scalars} {output}"

rule prepare_cop_timeseries:
    input:
        scalars="raw/scalars/demands.csv",
        weather="raw/weatherdata"
    output:
        ts_efficiency_small="results/_resources/ts_efficiency_heatpump_small.csv",
    params:
        logfile="results/_resources/ts_efficiency_heatpump_small.log"
    shell: "python scripts/prepare_cop_timeseries.py {input.scalars} {input.weather} {output.ts_efficiency_small} {params.logfile}"

rule prepare_heat_demand:
    input:
        weather="raw/weatherdata",
        distribution_hh="raw/distribution_households.csv",
        holidays="raw/holidays.csv",
        building_class="raw/building_class.csv",
        scalars="raw/scalars/demands.csv",
    output:
        scalars="results/_resources/scal_load_heat.csv",
        timeseries="results/_resources/ts_load_heat.csv",
    params:
        logfile="results/_resources/load_heat.log"
    shell: "python scripts/prepare_heat_demand.py {input.weather} {input.distribution_hh} {input.holidays} {input.building_class} {input.scalars} {output.scalars} {output.timeseries} {params.logfile}"

rule prepare_re_potential:
    input:
        pv_agriculture="raw/area_potential/2021-05-18_pv_agriculture_brandenburg_kreise_epsg32633.csv",
        pv_road_railway="raw/area_potential/2021-05-18_pv_road_railway_brandenburg_kreise_epsg32633.csv",
        wind="raw/area_potential/2021-05-18_wind_brandenburg_kreise_epsg32633.csv",
        kreise="raw/lookup_table_brandenburg_kreise.csv",
        assumptions="raw/scalars/potentials.csv",
    output: directory("results/_resources/RE_potential/")
    shell: "python scripts/prepare_re_potential.py {input.pv_agriculture} {input.pv_road_railway} {input.wind} {input.kreise} {input.assumptions} {output}"

rule process_re_potential:
    input:
        input_dir="results/_resources/RE_potential/",
    output:
        scalars="results/_resources/scal_power_potential_wind_pv.csv",
        table="results/_tables/potential_wind_pv_kreise.csv",
    shell: "python scripts/process_re_potential.py {input.input_dir} {output.scalars} {output.table}"

def get_paths_scenario_input(wildcards):
    scenario_specs = load_yaml(f"scenarios/{wildcards.scenario}.yml")
    paths_scenario_inputs = list()
    for key in ["paths_scalars", "paths_timeseries"]:
        paths = scenario_specs[key]
        if isinstance(paths, list):
            paths_scenario_inputs.extend(paths)
        elif isinstance(paths, str):
            paths_scenario_inputs.append(paths)
    return paths_scenario_inputs

rule build_datapackage:
    input:
        get_paths_scenario_input,
        scenario="scenarios/{scenario}.yml"
    output: directory("results/{scenario}/preprocessed")
    params:
        logfile="results/{scenario}/{scenario}.log"
    wildcard_constraints:
        # Do not use this rule for the examples. Use prepare_example instead
        scenario=r"(?!example_).*"
    shell: "python scripts/build_datapackage.py {input.scenario} {output} {params.logfile}"

rule optimize:
    input: "results/{scenario}/preprocessed"
    output: directory("results/{scenario}/optimized/")
    params:
        logfile="results/{scenario}/{scenario}.log"
    shell: "python scripts/optimize.py {input} {output} {params.logfile}"

rule postprocess:
    input: "results/{scenario}/optimized"
    output: directory("results/{scenario}/postprocessed/")
    params:
        logfile="results/{scenario}/{scenario}.log"
    shell: "python scripts/postprocess.py {input} {wildcards.scenario} {output} {params.logfile}"

rule map_results_to_b3_format:
    input:
        "results/{scenario}/postprocessed"
    output:
        directory("results/{scenario}/b3_results/data")
    params:
        logfile="results/{scenario}/{scenario}.log"
    shell:
        "python scripts/map_results_to_b3_format.py {input} {output} {params.logfile}"

rule table_results:
    input: "results/{scenario}/postprocessed/"
    output: directory("results/{scenario}/tables/")
    params:
        logfile="results/{scenario}/{scenario}.log"
    shell: "python scripts/table_results.py {input} {output} {params.logfile}"

rule table_joined_results:
    input: "results/joined_scenarios/{scenario_group}/joined/"
    output: directory("results/joined_scenarios/{scenario_group}/joined_tables/")
    params:
        logfile="results/joined_scenarios/{scenario_group}/{scenario_group}.log"
    shell: "python scripts/table_results.py {input} {output} {params.logfile}"

rule plot_dispatch:
    input: "results/{scenario}/postprocessed/"
    output: directory("results/{scenario}/plotted/dispatch")
    params:
        logfile="results/{scenario}/{scenario}.log"
    shell: "python scripts/plot_dispatch.py {input} {output} {params.logfile}"

rule plot_storage_level:
    input: "results/{scenario}/postprocessed/"
    output: directory("results/{scenario}/plotted/storage_level")
    params:
        logfile="results/{scenario}/{scenario}.log"
    shell: "python scripts/plot_storage_levels.py {input} {output} {params.logfile}"

rule plot_conv_pp_scalars:
    input:
        data="results/_resources/{resource}.csv",
    output: "results/_resources/plots/{resource}-{var_name}.png"
    shell: "python scripts/plot_conv_pp_scalars.py {input.data} {wildcards.var_name} {output}"

rule plot_scalar_results:
    input: "results/{scenario}/postprocessed/"
    output: directory("results/{scenario}/plotted/scalars/")
    params:
        logfile="results/{scenario}/{scenario}.log"
    shell: "python scripts/plot_scalar_results.py {input} {output} {params.logfile}"

rule plot_joined_scalars:
    input: "results/joined_scenarios/{scenario_group}/joined/"
    output: directory("results/joined_scenarios/{scenario_group}/joined_plotted/")
    params:
        logfile="results/joined_scenarios/{scenario_group}/{scenario_group}.log"
    shell: "python scripts/plot_scalar_results.py {input} {output} {params.logfile}"

rule report:
    input:
        template="report/report.md",
        template_interactive="report/report_interactive.md",
        plots_scalars="results/{scenario}/plotted/scalars",
        plots_dispatch="results/{scenario}/plotted/dispatch",
    output:
        directory("results/{scenario}/report/")
    params:
        logfile="results/{scenario}/{scenario}.log",
        all_plots="results/{scenario}/plotted/",
    run:
        import os
        import shutil
        os.makedirs(output[0])
        shutil.copy(src=input[0], dst=output[0])
        shutil.copy(src=input[1], dst=output[0])
        # static pdf report
        shell(
        """
        pandoc -V geometry:a4paper,margin=2.5cm \
        --lua-filter report/pandoc_filter.lua \
        --resource-path={params.all_plots} \
        --metadata title="Results for scenario {wildcards.scenario}" \
        {output}/report.md -o {output}/report.pdf
        """
        )
        # static html report
        shell(
        """
        pandoc --resource-path={params.all_plots} \
        --lua-filter report/pandoc_filter.lua \
        --metadata title="Results for scenario {wildcards.scenario}" \
        --self-contained -s --include-in-header=report/report.css \
        {output}/report.md -o {output}/report.html
        """
        )
        # interactive html report
        shell(
        """
        pandoc --resource-path={params.all_plots} \
        --lua-filter report/pandoc_filter.lua \
        --metadata title="Results for scenario {wildcards.scenario}" \
        --self-contained -s --include-in-header=report/report.css \
        {output}/report_interactive.md -o {output}/report_interactive.html
        """
        )
        os.remove(os.path.join(output[0], "report.md"))
        os.remove(os.path.join(output[0], "report_interactive.md"))


def get_scenarios_in_group(wildcards):
    return [os.path.join("results", scenario, "postprocessed") for scenario in scenario_groups[wildcards.scenario_group]]


rule join_scenario_results:
    input: get_scenarios_in_group
    output: directory("results/joined_scenarios/{scenario_group}/joined/")
    shell: "python scripts/join_scenarios.py {input} {output}"

rule upload_results_to_oep:
    input: "results/{scenario}/b3_results/data"
    output: directory("results/{scenario}/b3_results/metadata")
    params:
        logfile="results/{scenario}/{scenario}.log",
        name_prefix="results_{scenario}",
        title_prefix="Model_results_oemof-B3_{scenario}"
    shell: "python scripts/upload_b3_data_to_oep.py {input} {output} {params.name_prefix} {params.title_prefix} {params.logfile}"

rule upload_resources_to_oep:
    input: "results/_resources"
    output: directory("results/_resources/metadata")
    params:
        logfile="results/_resources/upload_resources_to_oep.log",
        name_prefix="resources",
        title_prefix="Prepared_resources_for_oemof-B3"
    shell: "python scripts/upload_b3_data_to_oep.py {input} {output} {params.name_prefix} {params.title_prefix} {params.logfile}"
=======
# Include rules for intermediate steps
include: "snakemake_rules/build_datapackage.smk"
include: "snakemake_rules/optimization.smk"
include: "snakemake_rules/postprocessing.smk"
include: "snakemake_rules/visualization.smk"
include: "snakemake_rules/oep_upload_download.smk"

# prepare settings locally or download it from OEP (not implemented yet)
if config.settings.general.prepare_resources_locally:
    include: "snakemake_rules/prepare_resource.smk"
else:
    raise NotImplementedError("Alternatives to preparing resources locally are not yet implemented.")
>>>>>>> a6a574be
<|MERGE_RESOLUTION|>--- conflicted
+++ resolved
@@ -56,278 +56,6 @@
         echo "Removed all results."
         """
 
-<<<<<<< HEAD
-# Rules for intermediate steps
-rule table_costs_efficiencies:
-    input: "raw/scalars/costs_efficiencies.csv"
-    output: "results/_tables/technical_and_cost_assumptions_{scenario_key}.csv"
-    params:
-        logfile="results/_tables/technical_and_cost_assumptions_{scenario_key}.log"
-    shell: "python scripts/table_costs_efficiencies.py {input} {wildcards.scenario_key} {output} {params.logfile}"
-
-rule prepare_example:
-    input: "examples/{scenario}/preprocessed/"
-    output: directory("results/{scenario}/preprocessed")
-    wildcard_constraints:
-        # Use this rule for the examples. Do not use build_datapackage.
-        scenario="|".join(scenario_groups["examples"])
-    run:
-        import shutil
-        shutil.copytree(src=input[0], dst=output[0])
-
-rule prepare_conv_pp:
-    input:
-        opsd="raw/conventional_power_plants_DE.csv",
-        gpkg="raw/boundaries_germany_nuts3.gpkg",
-        b3_regions="raw/b3_regions.yaml",
-    output: "results/_resources/scal_conv_pp.csv"
-    shell: "python scripts/prepare_conv_pp.py {input.opsd} {input.gpkg} {input.b3_regions} {output}"
-
-rule prepare_feedin:
-    input:
-        wind_feedin="raw/time_series/ninja_wind_country_DE_current_merra-2_nuts-2_corrected.csv",
-        pv_feedin="raw/time_series/ninja_pv_country_DE_merra-2_nuts-2_corrected.csv",
-        ror_feedin="raw/time_series/DIW_Hydro_availability.csv",
-    output: "results/_resources/ts_feedin.csv"
-    shell: "python scripts/prepare_feedin.py {input.wind_feedin} {input.pv_feedin} {input.ror_feedin} {output}"
-
-rule prepare_electricity_demand:
-    input:
-        opsd_url=HTTP.remote("https://data.open-power-system-data.org/time_series/2020-10-06/time_series_60min_singleindex.csv",
-                            keep_local=True),
-    output: "results/_resources/ts_load_electricity.csv"
-    shell: "python scripts/prepare_electricity_demand.py {input.opsd_url} {output}"
-
-rule prepare_vehicle_charging_demand:
-    input:
-        input_dir="raw/time_series/vehicle_charging",
-        scalars="raw/scalars/demands.csv",
-    output: "results/_resources/ts_load_electricity_vehicles.csv"
-    params:
-        logfile="results/_resources/ts_load_electricity_vehicles.log"
-    shell: "python scripts/prepare_vehicle_charging_demand.py {input.input_dir} {input.scalars} {output} {params.logfile}"
-
-rule prepare_scalars:
-    input:
-        raw_scalars="raw/scalars/costs_efficiencies.csv",
-    output: "results/_resources/scal_costs_efficiencies.csv"
-    shell: "python scripts/prepare_scalars.py {input.raw_scalars} {output}"
-
-rule prepare_cop_timeseries:
-    input:
-        scalars="raw/scalars/demands.csv",
-        weather="raw/weatherdata"
-    output:
-        ts_efficiency_small="results/_resources/ts_efficiency_heatpump_small.csv",
-    params:
-        logfile="results/_resources/ts_efficiency_heatpump_small.log"
-    shell: "python scripts/prepare_cop_timeseries.py {input.scalars} {input.weather} {output.ts_efficiency_small} {params.logfile}"
-
-rule prepare_heat_demand:
-    input:
-        weather="raw/weatherdata",
-        distribution_hh="raw/distribution_households.csv",
-        holidays="raw/holidays.csv",
-        building_class="raw/building_class.csv",
-        scalars="raw/scalars/demands.csv",
-    output:
-        scalars="results/_resources/scal_load_heat.csv",
-        timeseries="results/_resources/ts_load_heat.csv",
-    params:
-        logfile="results/_resources/load_heat.log"
-    shell: "python scripts/prepare_heat_demand.py {input.weather} {input.distribution_hh} {input.holidays} {input.building_class} {input.scalars} {output.scalars} {output.timeseries} {params.logfile}"
-
-rule prepare_re_potential:
-    input:
-        pv_agriculture="raw/area_potential/2021-05-18_pv_agriculture_brandenburg_kreise_epsg32633.csv",
-        pv_road_railway="raw/area_potential/2021-05-18_pv_road_railway_brandenburg_kreise_epsg32633.csv",
-        wind="raw/area_potential/2021-05-18_wind_brandenburg_kreise_epsg32633.csv",
-        kreise="raw/lookup_table_brandenburg_kreise.csv",
-        assumptions="raw/scalars/potentials.csv",
-    output: directory("results/_resources/RE_potential/")
-    shell: "python scripts/prepare_re_potential.py {input.pv_agriculture} {input.pv_road_railway} {input.wind} {input.kreise} {input.assumptions} {output}"
-
-rule process_re_potential:
-    input:
-        input_dir="results/_resources/RE_potential/",
-    output:
-        scalars="results/_resources/scal_power_potential_wind_pv.csv",
-        table="results/_tables/potential_wind_pv_kreise.csv",
-    shell: "python scripts/process_re_potential.py {input.input_dir} {output.scalars} {output.table}"
-
-def get_paths_scenario_input(wildcards):
-    scenario_specs = load_yaml(f"scenarios/{wildcards.scenario}.yml")
-    paths_scenario_inputs = list()
-    for key in ["paths_scalars", "paths_timeseries"]:
-        paths = scenario_specs[key]
-        if isinstance(paths, list):
-            paths_scenario_inputs.extend(paths)
-        elif isinstance(paths, str):
-            paths_scenario_inputs.append(paths)
-    return paths_scenario_inputs
-
-rule build_datapackage:
-    input:
-        get_paths_scenario_input,
-        scenario="scenarios/{scenario}.yml"
-    output: directory("results/{scenario}/preprocessed")
-    params:
-        logfile="results/{scenario}/{scenario}.log"
-    wildcard_constraints:
-        # Do not use this rule for the examples. Use prepare_example instead
-        scenario=r"(?!example_).*"
-    shell: "python scripts/build_datapackage.py {input.scenario} {output} {params.logfile}"
-
-rule optimize:
-    input: "results/{scenario}/preprocessed"
-    output: directory("results/{scenario}/optimized/")
-    params:
-        logfile="results/{scenario}/{scenario}.log"
-    shell: "python scripts/optimize.py {input} {output} {params.logfile}"
-
-rule postprocess:
-    input: "results/{scenario}/optimized"
-    output: directory("results/{scenario}/postprocessed/")
-    params:
-        logfile="results/{scenario}/{scenario}.log"
-    shell: "python scripts/postprocess.py {input} {wildcards.scenario} {output} {params.logfile}"
-
-rule map_results_to_b3_format:
-    input:
-        "results/{scenario}/postprocessed"
-    output:
-        directory("results/{scenario}/b3_results/data")
-    params:
-        logfile="results/{scenario}/{scenario}.log"
-    shell:
-        "python scripts/map_results_to_b3_format.py {input} {output} {params.logfile}"
-
-rule table_results:
-    input: "results/{scenario}/postprocessed/"
-    output: directory("results/{scenario}/tables/")
-    params:
-        logfile="results/{scenario}/{scenario}.log"
-    shell: "python scripts/table_results.py {input} {output} {params.logfile}"
-
-rule table_joined_results:
-    input: "results/joined_scenarios/{scenario_group}/joined/"
-    output: directory("results/joined_scenarios/{scenario_group}/joined_tables/")
-    params:
-        logfile="results/joined_scenarios/{scenario_group}/{scenario_group}.log"
-    shell: "python scripts/table_results.py {input} {output} {params.logfile}"
-
-rule plot_dispatch:
-    input: "results/{scenario}/postprocessed/"
-    output: directory("results/{scenario}/plotted/dispatch")
-    params:
-        logfile="results/{scenario}/{scenario}.log"
-    shell: "python scripts/plot_dispatch.py {input} {output} {params.logfile}"
-
-rule plot_storage_level:
-    input: "results/{scenario}/postprocessed/"
-    output: directory("results/{scenario}/plotted/storage_level")
-    params:
-        logfile="results/{scenario}/{scenario}.log"
-    shell: "python scripts/plot_storage_levels.py {input} {output} {params.logfile}"
-
-rule plot_conv_pp_scalars:
-    input:
-        data="results/_resources/{resource}.csv",
-    output: "results/_resources/plots/{resource}-{var_name}.png"
-    shell: "python scripts/plot_conv_pp_scalars.py {input.data} {wildcards.var_name} {output}"
-
-rule plot_scalar_results:
-    input: "results/{scenario}/postprocessed/"
-    output: directory("results/{scenario}/plotted/scalars/")
-    params:
-        logfile="results/{scenario}/{scenario}.log"
-    shell: "python scripts/plot_scalar_results.py {input} {output} {params.logfile}"
-
-rule plot_joined_scalars:
-    input: "results/joined_scenarios/{scenario_group}/joined/"
-    output: directory("results/joined_scenarios/{scenario_group}/joined_plotted/")
-    params:
-        logfile="results/joined_scenarios/{scenario_group}/{scenario_group}.log"
-    shell: "python scripts/plot_scalar_results.py {input} {output} {params.logfile}"
-
-rule report:
-    input:
-        template="report/report.md",
-        template_interactive="report/report_interactive.md",
-        plots_scalars="results/{scenario}/plotted/scalars",
-        plots_dispatch="results/{scenario}/plotted/dispatch",
-    output:
-        directory("results/{scenario}/report/")
-    params:
-        logfile="results/{scenario}/{scenario}.log",
-        all_plots="results/{scenario}/plotted/",
-    run:
-        import os
-        import shutil
-        os.makedirs(output[0])
-        shutil.copy(src=input[0], dst=output[0])
-        shutil.copy(src=input[1], dst=output[0])
-        # static pdf report
-        shell(
-        """
-        pandoc -V geometry:a4paper,margin=2.5cm \
-        --lua-filter report/pandoc_filter.lua \
-        --resource-path={params.all_plots} \
-        --metadata title="Results for scenario {wildcards.scenario}" \
-        {output}/report.md -o {output}/report.pdf
-        """
-        )
-        # static html report
-        shell(
-        """
-        pandoc --resource-path={params.all_plots} \
-        --lua-filter report/pandoc_filter.lua \
-        --metadata title="Results for scenario {wildcards.scenario}" \
-        --self-contained -s --include-in-header=report/report.css \
-        {output}/report.md -o {output}/report.html
-        """
-        )
-        # interactive html report
-        shell(
-        """
-        pandoc --resource-path={params.all_plots} \
-        --lua-filter report/pandoc_filter.lua \
-        --metadata title="Results for scenario {wildcards.scenario}" \
-        --self-contained -s --include-in-header=report/report.css \
-        {output}/report_interactive.md -o {output}/report_interactive.html
-        """
-        )
-        os.remove(os.path.join(output[0], "report.md"))
-        os.remove(os.path.join(output[0], "report_interactive.md"))
-
-
-def get_scenarios_in_group(wildcards):
-    return [os.path.join("results", scenario, "postprocessed") for scenario in scenario_groups[wildcards.scenario_group]]
-
-
-rule join_scenario_results:
-    input: get_scenarios_in_group
-    output: directory("results/joined_scenarios/{scenario_group}/joined/")
-    shell: "python scripts/join_scenarios.py {input} {output}"
-
-rule upload_results_to_oep:
-    input: "results/{scenario}/b3_results/data"
-    output: directory("results/{scenario}/b3_results/metadata")
-    params:
-        logfile="results/{scenario}/{scenario}.log",
-        name_prefix="results_{scenario}",
-        title_prefix="Model_results_oemof-B3_{scenario}"
-    shell: "python scripts/upload_b3_data_to_oep.py {input} {output} {params.name_prefix} {params.title_prefix} {params.logfile}"
-
-rule upload_resources_to_oep:
-    input: "results/_resources"
-    output: directory("results/_resources/metadata")
-    params:
-        logfile="results/_resources/upload_resources_to_oep.log",
-        name_prefix="resources",
-        title_prefix="Prepared_resources_for_oemof-B3"
-    shell: "python scripts/upload_b3_data_to_oep.py {input} {output} {params.name_prefix} {params.title_prefix} {params.logfile}"
-=======
 # Include rules for intermediate steps
 include: "snakemake_rules/build_datapackage.smk"
 include: "snakemake_rules/optimization.smk"
@@ -339,5 +67,4 @@
 if config.settings.general.prepare_resources_locally:
     include: "snakemake_rules/prepare_resource.smk"
 else:
-    raise NotImplementedError("Alternatives to preparing resources locally are not yet implemented.")
->>>>>>> a6a574be
+    raise NotImplementedError("Alternatives to preparing resources locally are not yet implemented.")