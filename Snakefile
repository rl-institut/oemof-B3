--- conflicted
+++ resolved
@@ -84,16 +84,9 @@
 
 rule report:
     input:
-<<<<<<< HEAD
-        "report/report.md",
-        "report/report_interactive.md"
-    params:
-        # TODO: Make this an input once the plot rule is defined
-        "results/{scenario}/plotted"
-=======
         template="report/report.md",
+	template_interactive="report/report_interactive.md",
         plots="results/{scenario}/plotted"
->>>>>>> d6ca964a
     output:
         directory("results/{scenario}/report/")
     run:
@@ -101,15 +94,10 @@
         import shutil
         os.makedirs(output[0])
         shutil.copy(src=input[0], dst=output[0])
-<<<<<<< HEAD
         shutil.copy(src=input[1], dst=output[0])
-        shell("pandoc -V geometry:a4paper,margin=2.5cm --resource-path={output}/../plotted --metadata title='Results for scenario {wildcards.scenario}' {output}/report.md -o {output}/report.pdf")
-        shell("pandoc --resource-path={output}/../plotted {output}/report.md --metadata title='Results for scenario {wildcards.scenario}' --self-contained -s --include-in-header=report/report.css -o {output}/report.html")
-        shell("pandoc --resource-path={output}/../plotted {output}/report_interactive.md --metadata title='Results for scenario {wildcards.scenario}' --self-contained -s --include-in-header=report/report.css -o {output}/report_interactive.html")
-=======
         shell('pandoc -V geometry:a4paper,margin=2.5cm --resource-path={output}/../plotted --metadata title="Results for scenario {wildcards.scenario}" {output}/report.md -o {output}/report.pdf')
         shell('pandoc --resource-path={output}/../plotted {output}/report.md --metadata title="Results for scenario {wildcards.scenario}" --self-contained -s --include-in-header=report/report.css -o {output}/report.html')
->>>>>>> d6ca964a
+        shell('pandoc --resource-path={output}/../plotted {output}/report_interactive.md --metadata title="Results for scenario {wildcards.scenario}" --self-contained -s --include-in-header=report/report.css -o {output}/report_interactive.html')
         os.remove(os.path.join(output[0], "report.md"))
         os.remove(os.path.join(output[0], "report_interactive.md"))
 
