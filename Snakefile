from snakemake.remote.HTTP import RemoteProvider as HTTPRemoteProvider
from oemof_b3.config.config import load_yaml

HTTP = HTTPRemoteProvider()


scenario_groups = {
    "examples": ["example_base", "example_more_re", "example_more_re_less_fossil"],
    "all-scenarios": [os.path.splitext(scenario)[0] for scenario in os.listdir("scenarios")],
    "all-optimized": [
        scenario for scenario in os.listdir("results")
        if (
                os.path.exists(os.path.join("results", scenario, "optimized", "es_dump.oemof"))
                and not "example_" in scenario
        )
    ]
}

resource_plots = ['scal_conv_pp-capacity_net_el']


# Target rules
rule plot_all_resources:
    input: expand("results/_resources/plots/{resource_plot}.png", resource_plot=resource_plots)

rule plot_all_examples:
    input:
        expand(
            "results/{scenario}/plotted/{plot_type}",
            scenario=scenario_groups["examples"],
            plot_type=["scalars", "dispatch"],
        )

ALL_SCENARIOS = scenario_groups["all-scenarios"]
PLOT_TYPE = ["scalars", "dispatch"]
rule process_all_scenarios:
    input:
        plots=expand(
            "results/{scenario}/plotted/{plot_type}",
            scenario=ALL_SCENARIOS,
            plot_type=PLOT_TYPE,
        ),
        tables=expand(
            "results/{scenario}/tables",
            scenario=ALL_SCENARIOS,
        )

rule plot_grouped_scenarios:
    input: expand("results/joined_scenarios/{scenario_group}/joined_plotted/", scenario_group="all-scenarios")

rule clean:
    shell:
        """
        rm -r ./results/*
        echo "Removed all results."
        """

# Rules for intermediate steps
rule table_costs_efficiencies:
    input: "raw/scalars/costs_efficiencies.csv"
    output: "results/_tables/technical_and_cost_assumptions_{scenario_key}.csv"
    params:
        logfile="results/_tables/technical_and_cost_assumptions_{scenario_key}.log"
    shell: "python scripts/table_costs_efficiencies.py {input} {wildcards.scenario_key} {output} {params.logfile}"

rule prepare_example:
    input: "examples/{scenario}/preprocessed/"
    output: directory("results/{scenario}/preprocessed")
    wildcard_constraints:
        # Use this rule for the examples. Do not use build_datapackage.
        scenario="|".join(scenario_groups["examples"])
    run:
        import shutil
        shutil.copytree(src=input[0], dst=output[0])

rule prepare_conv_pp:
    input:
        opsd="raw/conventional_power_plants_DE.csv",
        gpkg="raw/boundaries_germany_nuts3.gpkg",
        b3_regions="raw/b3_regions.yaml",
    output: "results/_resources/scal_conv_pp.csv"
    shell: "python scripts/prepare_conv_pp.py {input.opsd} {input.gpkg} {input.b3_regions} {output}"

rule prepare_feedin:
    input:
        wind_feedin="raw/time_series/ninja_wind_country_DE_current_merra-2_nuts-2_corrected.csv",
        pv_feedin="raw/time_series/ninja_pv_country_DE_merra-2_nuts-2_corrected.csv",
        ror_feedin="raw/time_series/DIW_Hydro_availability.csv",
    output: "results/_resources/ts_feedin.csv"
    shell: "python scripts/prepare_feedin.py {input.wind_feedin} {input.pv_feedin} {input.ror_feedin} {output}"

rule prepare_electricity_demand:
    input:
        opsd_url=HTTP.remote("https://data.open-power-system-data.org/time_series/2020-10-06/time_series_60min_singleindex.csv",
                            keep_local=True),
    output: "results/_resources/ts_load_electricity.csv"
    shell: "python scripts/prepare_electricity_demand.py {input.opsd_url} {output}"

rule prepare_vehicle_charging_demand:
    input:
        input_dir="raw/time_series/vehicle_charging",
        scalars="raw/scalars/demands.csv",
    output: "results/_resources/ts_load_electricity_vehicles.csv"
    params:
        logfile="results/_resources/ts_load_electricity_vehicles.log"
    shell: "python scripts/prepare_vehicle_charging_demand.py {input.input_dir} {input.scalars} {output} {params.logfile}"

rule prepare_scalars:
    input:
        raw_scalars="raw/scalars/costs_efficiencies.csv",
    output: "results/_resources/scal_costs_efficiencies.csv"
    shell: "python scripts/prepare_scalars.py {input.raw_scalars} {output}"

rule prepare_cop_timeseries:
    input:
        scalars="raw/scalars/demands.csv",
        weather="raw/weatherdata"
    output:
        ts_efficiency_small="results/_resources/ts_efficiency_heatpump_small.csv",
    params:
        logfile="results/_resources/ts_efficiency_heatpump_small.log"
    shell: "python scripts/prepare_cop_timeseries.py {input.scalars} {input.weather} {output.ts_efficiency_small} {params.logfile}"

rule prepare_heat_demand:
    input:
        weather="raw/weatherdata",
        distribution_hh="raw/distribution_households.csv",
        holidays="raw/holidays.csv",
        building_class="raw/building_class.csv",
        scalars="raw/scalars/demands.csv",
    output:
        scalars="results/_resources/scal_load_heat.csv",
        timeseries="results/_resources/ts_load_heat.csv",
    params:
        logfile="results/_resources/load_heat.log"
    shell: "python scripts/prepare_heat_demand.py {input.weather} {input.distribution_hh} {input.holidays} {input.building_class} {input.scalars} {output.scalars} {output.timeseries} {params.logfile}"

rule prepare_re_potential:
    input:
        pv_agriculture="raw/area_potential/2021-05-18_pv_agriculture_brandenburg_kreise_epsg32633.csv",
        pv_road_railway="raw/area_potential/2021-05-18_pv_road_railway_brandenburg_kreise_epsg32633.csv",
        wind="raw/area_potential/2021-05-18_wind_brandenburg_kreise_epsg32633.csv",
        kreise="raw/lookup_table_brandenburg_kreise.csv",
        assumptions="raw/scalars/potentials.csv",
    output: directory("results/_resources/RE_potential/")
    shell: "python scripts/prepare_re_potential.py {input.pv_agriculture} {input.pv_road_railway} {input.wind} {input.kreise} {input.assumptions} {output}"

rule process_re_potential:
    input:
        input_dir="results/_resources/RE_potential/",
    output:
        scalars="results/_resources/scal_power_potential_wind_pv.csv",
        table="results/_tables/potential_wind_pv_kreise.csv",
    shell: "python scripts/process_re_potential.py {input.input_dir} {output.scalars} {output.table}"

def get_paths_scenario_input(wildcards):
    scenario_specs = load_yaml(f"scenarios/{wildcards.scenario}.yml")
    paths_scenario_inputs = list()
    for key in ["paths_scalars", "paths_timeseries"]:
        paths = scenario_specs[key]
        if isinstance(paths, list):
            paths_scenario_inputs.extend(paths)
        elif isinstance(paths, str):
            paths_scenario_inputs.append(paths)
    return paths_scenario_inputs

rule build_datapackage:
    input:
        get_paths_scenario_input,
        scenario="scenarios/{scenario}.yml"
    output: directory("results/{scenario}/preprocessed")
    params:
        logfile="results/{scenario}/{scenario}.log"
    wildcard_constraints:
        # Do not use this rule for the examples. Use prepare_example instead
        scenario=r"(?!example_).*"
    shell: "python scripts/build_datapackage.py {input.scenario} {output} {params.logfile}"

rule optimize:
    input: "results/{scenario}/preprocessed"
    output: directory("results/{scenario}/optimized/")
    params:
        logfile="results/{scenario}/{scenario}.log"
    shell: "python scripts/optimize.py {input} {output} {params.logfile}"

rule postprocess:
    input: "results/{scenario}/optimized"
    output: directory("results/{scenario}/postprocessed/")
    params:
        logfile="results/{scenario}/{scenario}.log"
    shell: "python scripts/postprocess.py {input} {wildcards.scenario} {output} {params.logfile}"

rule table_results:
    input: "results/{scenario}/postprocessed/"
    output: directory("results/{scenario}/tables/")
    params:
        logfile="results/{scenario}/{scenario}.log"
    shell: "python scripts/table_results.py {input} {output} {params.logfile}"

rule table_joined_results:
    input: "results/joined_scenarios/{scenario_group}/joined/"
    output: directory("results/joined_scenarios/{scenario_group}/joined_tables/")
    params:
        logfile="results/joined_scenarios/{scenario_group}/{scenario_group}.log"
    shell: "python scripts/table_results.py {input} {output} {params.logfile}"

rule plot_dispatch:
    input: "results/{scenario}/postprocessed/"
    output: directory("results/{scenario}/plotted/dispatch")
    params:
        logfile="results/{scenario}/{scenario}.log"
    shell: "python scripts/plot_dispatch.py {input} {output} {params.logfile}"

rule plot_storage_level:
    input: "results/{scenario}/postprocessed/"
    output: directory("results/{scenario}/plotted/storage_level")
    params:
        logfile="results/{scenario}/{scenario}.log"
    shell: "python scripts/plot_storage_levels.py {input} {output} {params.logfile}"

rule plot_conv_pp_scalars:
    input:
        data="results/_resources/{resource}.csv",
    output: "results/_resources/plots/{resource}-{var_name}.png"
    shell: "python scripts/plot_conv_pp_scalars.py {input.data} {wildcards.var_name} {output}"

rule plot_scalar_results:
    input: "results/{scenario}/postprocessed/"
    output: directory("results/{scenario}/plotted/scalars/")
    params:
        logfile="results/{scenario}/{scenario}.log"
    shell: "python scripts/plot_scalar_results.py {input} {output} {params.logfile}"

rule plot_joined_scalars:
    input: "results/joined_scenarios/{scenario_group}/joined/"
    output: directory("results/joined_scenarios/{scenario_group}/joined_plotted/")
    params:
        logfile="results/joined_scenarios/{scenario_group}/{scenario_group}.log"
    shell: "python scripts/plot_scalar_results.py {input} {output} {params.logfile}"

rule report:
    input:
        template="report/report.md",
        template_interactive="report/report_interactive.md",
        plots_scalars="results/{scenario}/plotted/scalars",
        plots_dispatch="results/{scenario}/plotted/dispatch",
    output:
        directory("results/{scenario}/report/")
    params:
        logfile="results/{scenario}/{scenario}.log",
        all_plots="results/{scenario}/plotted/",
    run:
        import os
        import shutil
        os.makedirs(output[0])
        shutil.copy(src=input[0], dst=output[0])
        shutil.copy(src=input[1], dst=output[0])
        # static pdf report
        shell(
        """
        pandoc -V geometry:a4paper,margin=2.5cm \
        --lua-filter report/pandoc_filter.lua \
        --resource-path={params.all_plots} \
        --metadata title="Results for scenario {wildcards.scenario}" \
        {output}/report.md -o {output}/report.pdf
        """
        )
        # static html report
        shell(
        """
        pandoc --resource-path={params.all_plots} \
        --lua-filter report/pandoc_filter.lua \
        --metadata title="Results for scenario {wildcards.scenario}" \
        --self-contained -s --include-in-header=report/report.css \
        {output}/report.md -o {output}/report.html
        """
        )
        # interactive html report
        shell(
        """
        pandoc --resource-path={params.all_plots} \
        --lua-filter report/pandoc_filter.lua \
        --metadata title="Results for scenario {wildcards.scenario}" \
        --self-contained -s --include-in-header=report/report.css \
        {output}/report_interactive.md -o {output}/report_interactive.html
        """
        )
        os.remove(os.path.join(output[0], "report.md"))
        os.remove(os.path.join(output[0], "report_interactive.md"))


def get_scenarios_in_group(wildcards):
    return [os.path.join("results", scenario, "postprocessed") for scenario in scenario_groups[wildcards.scenario_group]]


rule join_scenario_results:
<<<<<<< HEAD
    input:
        get_scenarios_in_group
    output:
        directory("results/joined_scenarios/{scenario_group}/joined/")
    shell:
        "python scripts/join_scenarios.py {input} {output}"

rule upload_results_to_oep:
    input: "results/{scenario}/b3_results/data"
    output: directory("results/{scenario}/b3_results/metadata")
    params:
        logfile="results/{scenario}/{scenario}.log"
    shell: "python scripts/upload_results_to_oep.py {input} {output} {params.logfile}"
=======
    input: get_scenarios_in_group
    output: directory("results/joined_scenarios/{scenario_group}/joined/")
    shell: "python scripts/join_scenarios.py {input} {output}"
>>>>>>> 2f4e8183
<|MERGE_RESOLUTION|>--- conflicted
+++ resolved
@@ -294,22 +294,13 @@
 
 
 rule join_scenario_results:
-<<<<<<< HEAD
-    input:
-        get_scenarios_in_group
-    output:
-        directory("results/joined_scenarios/{scenario_group}/joined/")
-    shell:
-        "python scripts/join_scenarios.py {input} {output}"
+    input: get_scenarios_in_group
+    output: directory("results/joined_scenarios/{scenario_group}/joined/")
+    shell: "python scripts/join_scenarios.py {input} {output}"
 
 rule upload_results_to_oep:
     input: "results/{scenario}/b3_results/data"
     output: directory("results/{scenario}/b3_results/metadata")
     params:
         logfile="results/{scenario}/{scenario}.log"
-    shell: "python scripts/upload_results_to_oep.py {input} {output} {params.logfile}"
-=======
-    input: get_scenarios_in_group
-    output: directory("results/joined_scenarios/{scenario_group}/joined/")
-    shell: "python scripts/join_scenarios.py {input} {output}"
->>>>>>> 2f4e8183
+    shell: "python scripts/upload_results_to_oep.py {input} {output} {params.logfile}"