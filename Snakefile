--- conflicted
+++ resolved
@@ -1,21 +1,16 @@
 examples = [
-<<<<<<< HEAD
     'base',
     'more_renewables',
     'more_renewables_less_fossil'
 ]
 
 rule run_all_examples:
-=======
-    'simple_model',
-    'simple_model_2',
-    'simple_model_3'
-]
-
-rule build_datapackage:
->>>>>>> ce2f3154
     input:
         expand("results/{scenario}/postprocessed", scenario=examples)
+        
+rule report_all_examples:
+    input:
+        expand("results/{scenario}/report/", scenario=examples)
 
 rule prepare_example:
     input:
@@ -55,7 +50,6 @@
     shell:
         "python scripts/optimize.py {input} {output}"
 
-<<<<<<< HEAD
 rule postprocess:
     input:
         "results/{scenario}/optimized"
@@ -63,23 +57,6 @@
         directory("results/{scenario}/postprocessed/")
     shell:
         "python scripts/postprocess.py {input} {wildcards.scenario} {output}"
-=======
-rule scenario_report_old:
-    input:
-        "report/report.md"
-        #rules.scenario_plot.outputs
-    output:
-         "report.{suffix}"
-    wildcard_constraints:
-        suffix = "{(html)|(pdf)}"
-    shell:
-        """
-        pandoc -t report.md -o results/scenario_reports/{wildcards.scenario}
-        """
-
-rule report_all_examples:
-    input:
-        expand("results/{scenario}/report/", scenario=examples)
 
 rule report:
     input:
@@ -97,7 +74,6 @@
         shell("pandoc -V geometry:a4paper,margin=2.5cm --resource-path={output}/../plotted --metadata title='Results for scenario {wildcards.scenario}' {output}/report.md -o {output}/report.pdf")
         shell("pandoc --resource-path={output}/../plotted {output}/report.md --metadata title='Results for scenario {wildcards.scenario}' --self-contained -s --include-in-header=report/report.css -o {output}/report.html")
         os.remove(os.path.join(output[0], "report.md"))
->>>>>>> ce2f3154
 
 rule clean:
     shell:
