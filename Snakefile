--- conflicted
+++ resolved
@@ -93,9 +93,8 @@
         import shutil
         os.makedirs(output[0])
         shutil.copy(src=input[0], dst=output[0])
-<<<<<<< HEAD
-        shell("pandoc -V geometry:a4paper,margin=2.5cm --resource-path={output}/../plotted --metadata title='Results for scenario {wildcards.scenario}' {output}/report.md -o {output}/report.pdf")
-        shell("pandoc --resource-path={output}/../plotted {output}/report.md --metadata title='Results for scenario {wildcards.scenario}' --self-contained -s --include-in-header=report/report.css -o {output}/report.html")
+        shell('pandoc -V geometry:a4paper,margin=2.5cm --resource-path={output}/../plotted --metadata title="Results for scenario {wildcards.scenario}" {output}/report.md -o {output}/report.pdf')
+        shell('pandoc --resource-path={output}/../plotted {output}/report.md --metadata title="Results for scenario {wildcards.scenario}" --self-contained -s --include-in-header=report/report.css -o {output}/report.html')
         os.remove(os.path.join(output[0], "report.md"))
 
 rule join_scenario_results:
@@ -105,15 +104,3 @@
         "results/joined_scenarios/{scenario_list}/scalars.csv"
     shell:
         "python scripts/join_scenarios.py {input} {output}"
-
-rule clean:
-    shell:
-        """
-        rm -r ./results/*
-        echo "Removed all results."
-        """
-=======
-        shell('pandoc -V geometry:a4paper,margin=2.5cm --resource-path={output}/../plotted --metadata title="Results for scenario {wildcards.scenario}" {output}/report.md -o {output}/report.pdf')
-        shell('pandoc --resource-path={output}/../plotted {output}/report.md --metadata title="Results for scenario {wildcards.scenario}" --self-contained -s --include-in-header=report/report.css -o {output}/report.html')
-        os.remove(os.path.join(output[0], "report.md"))
->>>>>>> d42cbcbb
