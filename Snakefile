<<<<<<< HEAD
examples = [
    'simple_model',
    'simple_model_2',
    'simple_model_3'
]

rule setup_model_structure:
=======
rule build_datapackage:
>>>>>>> 258e0e53
    input:
        "scenarios/{scenario}.yml"
    output:
        directory("results/{scenario}/preprocessed")
    shell:
        "python scripts/build_datapackage.py {input} {output}"

rule prepare_example:
    input:
        "examples/{scenario}/preprocessed/{scenario}"
    output:
        directory("results/{scenario}/preprocessed")
    wildcard_constraints:
        # necessary to distinguish from those scenarios that are not pre-fabricated
        scenario="simple_model*"
    shell:
        "cp -r {input} {output}"

rule prepare_conv_pp:
    input:
        opsd="raw/conventional_power_plants_DE.csv",
        gpkg="raw/boundaries_germany_nuts3.gpkg",
        b3_regions="raw/b3_regions.yaml",
        script="scripts/prepare_conv_pp.py"
    output:
        "results/_resources/conv_pp.csv"
    shell:
        "python scripts/prepare_conv_pp.py {input.opsd} {input.gpkg} {input.b3_regions} {output}"

rule optimize:
    input:
        "results/{scenario}/preprocessed"
    output:
        directory("results/{scenario}/optimized/")
    shell:
        "python scripts/optimize.py {input} {output}"

rule scenario_report_old:
    input:
        "report/report.md"
        #rules.scenario_plot.outputs
    output:
         "report.{suffix}"
    wildcard_constraints:
        suffix = "{(html)|(pdf)}"
    shell:
        """
        pandoc -t report.md -o results/scenario_reports/{wildcards.scenario}
        """

rule report_all_examples:
    input:
        expand("results/{scenario}/report/", scenario=examples)

rule report:
    input:
        "report/report.md"
    params:
        # TODO: Make this an input once the plot rule is defined
        "results/{scenario}/plotted"
    output:
        directory("results/{scenario}/report/")
    run:
        import os
        import shutil
        os.makedirs(output[0])
        shutil.copy(src=input[0], dst=output[0])
        shell("pandoc -V geometry:a4paper,margin=2.5cm --resource-path={output}/../plotted {output}/report.md -o {output}/report.pdf")
        shell("pandoc --resource-path={output}/../plotted {output}/report.md --self-contained -s --include-in-header=report/report.css -o {output}/report.html")
        os.remove(os.path.join(output[0], "report.md"))

rule clean:
    shell:
        """
        rm -r ./results/*
        echo "Removed all results."
        """<|MERGE_RESOLUTION|>--- conflicted
+++ resolved
@@ -1,14 +1,10 @@
-<<<<<<< HEAD
 examples = [
     'simple_model',
     'simple_model_2',
     'simple_model_3'
 ]
 
-rule setup_model_structure:
-=======
 rule build_datapackage:
->>>>>>> 258e0e53
     input:
         "scenarios/{scenario}.yml"
     output:
