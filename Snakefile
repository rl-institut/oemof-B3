from snakemake.remote.HTTP import RemoteProvider as HTTPRemoteProvider
from oemoflex.tools.helpers import load_yaml

HTTP = HTTPRemoteProvider()


scenario_groups = {
    "examples": ["example_base", "example_more_re", "example_more_re_less_fossil"],
    "base-scenarios": ["2050-el_eff"],
}

resource_plots = ['scal_conv_pp-capacity_net_el']


# Target rules
rule plot_all_resources:
    input:
        expand("results/_resources/plots/{resource_plot}.png", resource_plot=resource_plots)

rule plot_all_examples:
    input:
        expand(
            "results/{scenario}/plotted/{plot_type}",
            scenario=scenario_groups["examples"],
            plot_type=["scalars", "dispatch"],
        )

rule plot_all_scenarios:
    input:
        expand(
            "results/{scenario}/plotted/{plot_type}",
            scenario=scenario_groups["base-scenarios"],
            plot_type=["scalars", "dispatch"],
        )

rule plot_grouped_scenarios:
    input:
        expand("results/joined_scenarios/{scenario_group}/joined_plotted/", scenario_group="base-scenarios")


rule clean:
    shell:
        """
        rm -r ./results/*
        echo "Removed all results."
        """

# Rules for intermediate steps

rule create_input_data_overview:
    input:
        "raw/scalars/costs_efficiencies.csv"
    output:
        "results/_tables/technical_and_cost_assumptions_{scenario_key}.csv"
    shell:
        "python scripts/create_input_data_overview.py {input} {wildcards.scenario_key} {output}"

rule prepare_example:
    input:
        "examples/{scenario}/preprocessed/"
    output:
        directory("results/{scenario}/preprocessed")
    wildcard_constraints:
        # necessary to distinguish from those scenarios that are not pre-fabricated
        scenario="|".join(scenario_groups["examples"])
    run:
        import shutil
        shutil.copytree(src=input[0], dst=output[0])

rule prepare_conv_pp:
    input:
        opsd="raw/conventional_power_plants_DE.csv",
        gpkg="raw/boundaries_germany_nuts3.gpkg",
        b3_regions="raw/b3_regions.yaml",
    output:
        "results/_resources/scal_conv_pp.csv"
    shell:
        "python scripts/prepare_conv_pp.py {input.opsd} {input.gpkg} {input.b3_regions} {output}"

rule prepare_feedin:
    input:
        wind_feedin="raw/time_series/ninja_wind_country_DE_current_merra-2_nuts-2_corrected.csv",
        pv_feedin="raw/time_series/ninja_pv_country_DE_merra-2_nuts-2_corrected.csv",
        ror_feedin="raw/time_series/DIW_Hydro_availability.csv",
    output:
        "results/_resources/ts_feedin.csv"
    shell:
        "python scripts/prepare_feedin.py {input.wind_feedin} {input.pv_feedin} {input.ror_feedin} {output}"

rule prepare_electricity_demand:
    input:
        opsd_url=HTTP.remote("https://data.open-power-system-data.org/time_series/2020-10-06/time_series_60min_singleindex.csv",
                            keep_local=True),
    output:
        "results/_resources/ts_load_electricity.csv"
    shell:
        "python scripts/prepare_electricity_demand.py {input.opsd_url} {output}"

rule prepare_vehicle_charging_demand:
    input:
        input_dir="raw/time_series/vehicle_charging",
    output:
        "results/_resources/ts_load_electricity_vehicles.csv"
    shell:
        "python scripts/prepare_vehicle_charging_demand.py {input.input_dir} {output}"

rule prepare_scalars:
    input:
<<<<<<< HEAD
        raw_scalars="raw/split/costs_efficiencies.csv",
        script="scripts/prepare_scalars.py",
=======
        raw_scalars="raw/scalars/costs_efficiencies.csv",
>>>>>>> 30616752
    output:
        "results/_resources/scal_costs_efficiencies.csv"
    shell:
        "python scripts/prepare_scalars.py {input.raw_scalars} {output}"

rule prepare_heat_demand:
    input:
        weather="raw/weatherdata",
        distribution_hh="raw/distribution_households.csv",
        holidays="raw/holidays.csv",
        building_class="raw/building_class.csv",
<<<<<<< HEAD
        scalars="raw/split/demands.csv",
        script="scripts/prepare_heat_demand.py",
=======
        scalars="raw/scalars/demands.csv",
>>>>>>> 30616752
    output:
        scalars="results/_resources/scal_load_heat.csv",
        timeseries="results/_resources/ts_load_heat.csv",
    shell:
        "python scripts/prepare_heat_demand.py {input.weather} {input.distribution_hh} {input.holidays} {input.building_class} {input.scalars} {output.scalars} {output.timeseries}"

rule prepare_re_potential:
    input:
        pv_agriculture="raw/area_potential/2021-05-18_pv_agriculture_brandenburg_kreise_epsg32633.csv",
        pv_road_railway="raw/area_potential/2021-05-18_pv_road_railway_brandenburg_kreise_epsg32633.csv",
        wind="raw/area_potential/2021-05-18_wind_brandenburg_kreise_epsg32633.csv",
        kreise="raw/lookup_table_brandenburg_kreise.csv",
<<<<<<< HEAD
        assumptions="raw/split/potentials.csv",
        script="scripts/prepare_re_potential.py"
=======
        assumptions="raw/scalars/potentials.csv",
>>>>>>> 30616752
    output:
        directory("results/_resources/RE_potential/")
    shell:
        "python scripts/prepare_re_potential.py {input.pv_agriculture} {input.pv_road_railway} {input.wind} {input.kreise} {input.assumptions} {output}"

rule process_re_potential:
    input:
        input_dir="results/_resources/RE_potential/",
    output:
        scalars="results/_resources/scal_power_potential_wind_pv.csv",
        table="results/_tables/potential_wind_pv_kreise.csv",
    shell:
        "python scripts/process_re_potential.py {input.input_dir} {output.scalars} {output.table}"

def get_paths_scenario_input(wildcards):
    scenario_specs = load_yaml(f"scenarios/{wildcards.scenario}.yml")
    paths_scenario_inputs = list()
    for key in ["paths_scalars", "paths_timeseries"]:
        paths = scenario_specs[key]
        if isinstance(paths, list):
            paths_scenario_inputs.extend(paths)
        elif isinstance(paths, str):
            paths_scenario_inputs.append(paths)
    return paths_scenario_inputs

rule build_datapackage:
    input:
        get_paths_scenario_input,
        scenario="scenarios/{scenario}.yml"
    output:
        directory("results/{scenario}/preprocessed")
    params:
        logfile="logs/{scenario}.log"
    shell:
        "python scripts/build_datapackage.py {input.scenario} {output} {params.logfile}"

rule optimize:
    input:
        "results/{scenario}/preprocessed"
    output:
        directory("results/{scenario}/optimized/")
    params:
        logfile="logs/{scenario}.log"
    shell:
        "python scripts/optimize.py {input} {output} {params.logfile}"

rule postprocess:
    input:
        "results/{scenario}/optimized"
    output:
        directory("results/{scenario}/postprocessed/")
    params:
        logfile="logs/{scenario}.log"
    shell:
        "python scripts/postprocess.py {input} {wildcards.scenario} {output} {params.logfile}"

rule create_results_table:
    input:
        "results/{scenario}/postprocessed/"
    output:
        directory("results/{scenario}/tables/")
    shell:
        "python scripts/create_results_table.py {input} {output}"

rule plot_dispatch:
    input:
        "results/{scenario}/postprocessed/"
    output:
        directory("results/{scenario}/plotted/dispatch")
    shell:
        "python scripts/plot_dispatch.py {input} {output}"

rule plot_conv_pp_scalars:
    input:
        data="results/_resources/{resource}.csv",
    output:
        "results/_resources/plots/{resource}-{var_name}.png"
    shell:
        "python scripts/plot_conv_pp_scalars.py {input.data} {wildcards.var_name} {output}"

rule plot_scalar_results:
    input:
        "results/{scenario}/postprocessed/"
    output:
        directory("results/{scenario}/plotted/scalars/")
    shell:
        "python scripts/plot_scalar_results.py {input} {output}"

rule plot_joined_scalars:
    input:
        "results/joined_scenarios/{scenario_list}/joined/"
    output:
        directory("results/joined_scenarios/{scenario_list}/joined_plotted/")
    shell:
        "python scripts/plot_scalar_results.py {input} {output}"

rule report:
    input:
        template="report/report.md",
        template_interactive="report/report_interactive.md",
        plots_scalars="results/{scenario}/plotted/scalars",
        plots_dispatch="results/{scenario}/plotted/dispatch",
    output:
        directory("results/{scenario}/report/")
    params:
        logfile="logs/{scenario}.log",
        all_plots="results/{scenario}/plotted/",
    run:
        import os
        import shutil
        os.makedirs(output[0])
        shutil.copy(src=input[0], dst=output[0])
        shutil.copy(src=input[1], dst=output[0])
        # static pdf report
        shell(
        """
        pandoc -V geometry:a4paper,margin=2.5cm \
        --lua-filter report/pandoc_filter.lua \
        --resource-path={params.all_plots} \
        --metadata title="Results for scenario {wildcards.scenario}" \
        {output}/report.md -o {output}/report.pdf
        """
        )
        # static html report
        shell(
        """
        pandoc --resource-path={params.all_plots} \
        --lua-filter report/pandoc_filter.lua \
        --metadata title="Results for scenario {wildcards.scenario}" \
        --self-contained -s --include-in-header=report/report.css \
        {output}/report.md -o {output}/report.html
        """
        )
        # interactive html report
        shell(
        """
        pandoc --resource-path={params.all_plots} \
        --lua-filter report/pandoc_filter.lua \
        --metadata title="Results for scenario {wildcards.scenario}" \
        --self-contained -s --include-in-header=report/report.css \
        {output}/report_interactive.md -o {output}/report_interactive.html
        """
        )
        os.remove(os.path.join(output[0], "report.md"))
        os.remove(os.path.join(output[0], "report_interactive.md"))


def get_scenarios_in_group(wildcards):
    return [os.path.join("results", scenario, "postprocessed") for scenario in scenario_groups[wildcards.scenario_group]]


rule join_scenario_results:
    input:
        get_scenarios_in_group
    output:
        directory("results/joined_scenarios/{scenario_group}/joined/")
    shell:
        "python scripts/join_scenarios.py {input} {output}"<|MERGE_RESOLUTION|>--- conflicted
+++ resolved
@@ -106,12 +106,7 @@
 
 rule prepare_scalars:
     input:
-<<<<<<< HEAD
-        raw_scalars="raw/split/costs_efficiencies.csv",
-        script="scripts/prepare_scalars.py",
-=======
         raw_scalars="raw/scalars/costs_efficiencies.csv",
->>>>>>> 30616752
     output:
         "results/_resources/scal_costs_efficiencies.csv"
     shell:
@@ -123,12 +118,7 @@
         distribution_hh="raw/distribution_households.csv",
         holidays="raw/holidays.csv",
         building_class="raw/building_class.csv",
-<<<<<<< HEAD
-        scalars="raw/split/demands.csv",
-        script="scripts/prepare_heat_demand.py",
-=======
         scalars="raw/scalars/demands.csv",
->>>>>>> 30616752
     output:
         scalars="results/_resources/scal_load_heat.csv",
         timeseries="results/_resources/ts_load_heat.csv",
@@ -141,12 +131,7 @@
         pv_road_railway="raw/area_potential/2021-05-18_pv_road_railway_brandenburg_kreise_epsg32633.csv",
         wind="raw/area_potential/2021-05-18_wind_brandenburg_kreise_epsg32633.csv",
         kreise="raw/lookup_table_brandenburg_kreise.csv",
-<<<<<<< HEAD
-        assumptions="raw/split/potentials.csv",
-        script="scripts/prepare_re_potential.py"
-=======
         assumptions="raw/scalars/potentials.csv",
->>>>>>> 30616752
     output:
         directory("results/_resources/RE_potential/")
     shell:
