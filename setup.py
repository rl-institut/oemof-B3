#!/usr/bin/env python

from setuptools import setup
import os


def read(fname):
    return open(os.path.join(os.path.dirname(__file__), fname)).read()


setup(
    name="oemof-B3",
    version="0.0.0",
    description="",
    long_description=read("README.md"),
    packages=["oemof_b3"],
    install_requires=[
        "pandas",
        "rtree",
        "pyyaml",
        "snakemake",
        "oemoflex @ git+https://git@github.com/rl-institut/oemoflex@dev#egg=oemoflex",
<<<<<<< HEAD
        "demandlib",
=======
        "sphinx-rtd-theme>=0.5.1",
>>>>>>> 2dd0040b
    ],
    extras_require={"dev": ["pytest", "black==20.8b1", "coverage", "flake8"]},
)<|MERGE_RESOLUTION|>--- conflicted
+++ resolved
@@ -20,11 +20,8 @@
         "pyyaml",
         "snakemake",
         "oemoflex @ git+https://git@github.com/rl-institut/oemoflex@dev#egg=oemoflex",
-<<<<<<< HEAD
+        "sphinx-rtd-theme>=0.5.1",
         "demandlib",
-=======
-        "sphinx-rtd-theme>=0.5.1",
->>>>>>> 2dd0040b
     ],
     extras_require={"dev": ["pytest", "black==20.8b1", "coverage", "flake8"]},
 )