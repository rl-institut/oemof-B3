--- conflicted
+++ resolved
@@ -14,14 +14,6 @@
     description="",
     long_description=read("README.md"),
     packages=["oemof_b3"],
-<<<<<<< HEAD
     install_requires=["pandas", "oemof", "oemof.tabular", "rtree"],
-=======
-    install_requires=[
-        "pandas",
-        "oemof",
-        "oemof.tabular",
-    ],
     extras_require={"dev": ["pytest", "black==20.8b1", "coverage", "flake8"]},
->>>>>>> 077032f7
 )