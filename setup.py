#!/usr/bin/env python

from setuptools import setup
import os


def read(fname):
    return open(os.path.join(os.path.dirname(__file__), fname)).read()


setup(
    name="oemof-B3",
    version="0.0.0",
    description="",
    long_description=read("README.md"),
    packages=["oemof_b3"],
    install_requires=[
<<<<<<< HEAD
        'pandas',
        'pyomo<5.6.9',
        'pyutilib<6.0.0',
        'oemof.tabular @ git+https://git@github.com/oemof/oemof-tabular@dev#egg=oemof.tabular',
=======
        "pandas",
        "oemof",
        "oemof.tabular",
>>>>>>> 077032f7
    ],
    extras_require={"dev": ["pytest", "black==20.8b1", "coverage", "flake8"]},
)<|MERGE_RESOLUTION|>--- conflicted
+++ resolved
@@ -15,16 +15,10 @@
     long_description=read("README.md"),
     packages=["oemof_b3"],
     install_requires=[
-<<<<<<< HEAD
         'pandas',
         'pyomo<5.6.9',
         'pyutilib<6.0.0',
         'oemof.tabular @ git+https://git@github.com/oemof/oemof-tabular@dev#egg=oemof.tabular',
-=======
-        "pandas",
-        "oemof",
-        "oemof.tabular",
->>>>>>> 077032f7
     ],
     extras_require={"dev": ["pytest", "black==20.8b1", "coverage", "flake8"]},
 )