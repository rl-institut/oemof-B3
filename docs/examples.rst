--- conflicted
+++ resolved
@@ -32,22 +32,12 @@
 
 The three scenarios have been built based on the grid development plan:
 
-<<<<<<< HEAD
-* **base**: This scenario represents a future energy system with higher capacities for renewables
+* **example_base**: This scenario represents a future energy system with higher capacities for renewables
   compared to the current system. The assumed capacities corresponds to those of scenario A 2035 of
   the grid development plan.
-* **more_renewable**: This scenario assumes larger capacities of renewable energies (wind, pv,
+* **example_more_re**: This scenario assumes larger capacities of renewable energies (wind, pv,
   biomass) compared to the base scenario, corresponding to scenario B 2035 of the grid development
   plan.
-* **more_renewable_less_fossil**: This scenario represents a system with more renewable capacities
-=======
-- **example_base**: This scenario represents a future energy system with higher capacities for renewables
-  compared to the current system. The assumed capacities corresponds to those of scenario A 2035 of
-  the grid development plan.
-- **example_more_re**: This scenario assumes larger capacities of renewable energies (wind, pv,
-  biomass) compared to the base scenario, corresponding to scenario B 2035 of the grid development
-  plan.
-- **example_more_re_less_fossil**: This scenario represents a system with more renewable capacities
->>>>>>> e148aa9d
+* **example_more_re_less_fossil**: This scenario represents a system with more renewable capacities
   compared to the previous and assumes that the capacities of fossil (gas, oil) powerplants have
   been reduced further. The capacities correspond to scenario B 2040 of the grid development plan.