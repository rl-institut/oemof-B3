--- conflicted
+++ resolved
@@ -104,12 +104,9 @@
 
 
 def add_new_entry_to_scalars(sc, new_entry_dict):
-<<<<<<< HEAD
-    sc = sc._append(new_entry_dict, ignore_index=True)
-=======
     new_entry_df = pd.DataFrame([new_entry_dict])
     sc = pd.concat([sc, new_entry_df], ignore_index=True)
->>>>>>> 85c3d6c8
+
 
     return sc
 
@@ -122,11 +119,7 @@
         if all_sc.empty:
             all_sc = sc
         else:
-<<<<<<< HEAD
-            all_sc = all_sc._append(sc, ignore_index=True)
-=======
             all_sc = pd.concat([all_sc, sc], ignore_index=True)
->>>>>>> 85c3d6c8
             all_sc.index.name = sc.index.name
 
     else:
