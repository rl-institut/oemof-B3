--- conflicted
+++ resolved
@@ -36,7 +36,6 @@
 # global variables
 YEARS = list(range(2010, 2020))
 # specific to wind and pv time series
-
 NUTS_DE30 = "DE30"
 NUTS_DE40 = "DE40"
 RENAME_NUTS = {NUTS_DE30: "B", NUTS_DE40: "BB"}
@@ -160,20 +159,11 @@
         ts_df = pd.concat([ts_df, ts_prepared])
 
     # add additional information as required by template
-<<<<<<< HEAD
-    ts_prepared.loc[:, "region"] = region
-    ts_prepared.loc[:, "var_unit"] = TS_VAR_UNIT
-    ts_prepared.loc[:, "var_name"] = "hydro-ror-profile"
-    ts_prepared.loc[:, "source"] = TS_SOURCE_ROR
-    ts_prepared.loc[:, "comment"] = TS_COMMENT_ROR
-    ts_prepared.loc[:, "scenario"] = f"ts_{YEAR_ROR}"
-=======
     ts_df.loc[:, "region"] = region
     ts_df.loc[:, "var_unit"] = TS_VAR_UNIT
-    ts_df.loc[:, "var_name"] = "ror-profile"
+    ts_df.loc[:, "var_name"] = "hydro-ror-profile"
     ts_df.loc[:, "source"] = TS_SOURCE_ROR
     ts_df.loc[:, "comment"] = TS_COMMENT_ROR
->>>>>>> 3a090e09
 
     return ts_df
 
