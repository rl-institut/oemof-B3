--- conflicted
+++ resolved
@@ -37,6 +37,12 @@
 from oemof.tabular.facades import TYPEMAP
 from oemof_b3.tools import data_processing as dp
 
+from oemof_b3.tools.equate_flows import equate_flows_by_keyword
+from oemof_b3.tools.data_processing import load_b3_scalars
+
+# global variables
+EL_GAS_RELATION = "electricity_gas_relation"
+
 
 def get_emission_limit():
     """Reads emission limit from csv file in `preprocessed`."""
@@ -56,26 +62,6 @@
         limit = emission_df.at["emission_limit", "var_value"]
         print(f"Emission limit set to {limit}.")
         return limit
-
-from oemof_b3.tools.equate_flows import equate_flows_by_keyword
-from oemof_b3.tools.data_processing import load_b3_scalars
-
-# global variables
-EL_GAS_RELATION = "electricity_gas_relation"
-
-
-def add_electricity_gas_relation_constraints(model, relations):
-    r"""
-    Adds constraint `equate_flows_by_keyword` to `model`.
-    """
-    for index, row in relations.iterrows():
-        suffix = f"{row.carrier.split('_')[1]}-{row.region}"
-        equate_flows_by_keyword(
-            model=model,
-            keyword1=f"electricity_{suffix}",
-            keyword2=f"gas_{suffix}",
-            factor1=row.var_value,
-        )
 
 
 def get_electricity_gas_relations(scalars):
@@ -98,6 +84,20 @@
         return relations
 
 
+def add_electricity_gas_relation_constraints(model, relations):
+    r"""
+    Adds constraint `equate_flows_by_keyword` to `model`.
+    """
+    for index, row in relations.iterrows():
+        suffix = f"{row.carrier.split('_')[1]}-{row.region}"
+        equate_flows_by_keyword(
+            model=model,
+            keyword1=f"electricity_{suffix}",
+            keyword2=f"gas_{suffix}",
+            factor1=row.var_value,
+        )
+
+
 if __name__ == "__main__":
     preprocessed = sys.argv[1]
 
@@ -107,16 +107,14 @@
 
     solver = "cbc"
 
-<<<<<<< HEAD
     # get additional scalars containing emission limit and gas electricity relation
     path_additional_scalars = os.path.join(preprocessed, "additional_scalars.csv")
     scalars = load_b3_scalars(path_additional_scalars)
-    # get electricity gas relations from `scalars`
+
+    # get emission limit and electricity gas relations from `scalars`
+    emission_limit = get_emission_limit()
     el_gas_relations = get_electricity_gas_relations(scalars)
-=======
-    emission_limit = get_emission_limit()
->>>>>>> 2ce999df
-
+    
     if not os.path.exists(optimized):
         os.mkdir(optimized)
 
@@ -127,15 +125,11 @@
     # create model from energy system (this is just oemof.solph)
     m = Model(es)
 
-<<<<<<< HEAD
     # add constraints
+    if emission_limit is not None:
+        constraints.emission_limit(m, limit=emission_limit)
     if el_gas_relations is not None:
         add_electricity_gas_relation_constraints(model=m, relations=el_gas_relations)
-=======
-    # Add an emission constraint
-    if emission_limit is not None:
-        constraints.emission_limit(m, limit=emission_limit)
->>>>>>> 2ce999df
 
     # select solver 'gurobi', 'cplex', 'glpk' etc
     m.solve(solver=solver)
