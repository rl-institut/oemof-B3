--- conflicted
+++ resolved
@@ -22,22 +22,12 @@
 oemof.solph.Model, which is optimized.
 
 The following constraints are added:
-<<<<<<< HEAD
-- `emission_limit`: maximum amount of emissions
-- `equate_flows_by_keyword`: electricity-gas relation is set (electricity/gas = factor).
-    This constraint is only added if 'electricity_gas_relation' is added to the scalars.
-    To use this constraint you need to copy
-    [`equate_flows.py`](https://github.com/oemof/oemof-solph/blob/features/equate-flows/src/oemof/solph/constraints/equate_variables.py)
-    of oemof.solph into `/tools` directory of `oemof-B3`.
-The EnergySystem with results, meta-results and parameters is saved.
-=======
     - `emission_limit`: maximum amount of emissions
-    - `equate_flows_by_keyword`: electricty-gas relation is set (electricity/gas = factor).
+    - `equate_flows_by_keyword`: electricity-gas relation is set (electricity/gas = factor).
       This constraint is only added if 'electricity_gas_relation' is added to the scalars.
       To use this constraint you need to copy
       [`equate_flows.py`](https://github.com/oemof/oemof-solph/blob/features/equate-flows/src/oemof/solph/constraints/equate_variables.py)
       of oemof.solph into `/tools` directory of `oemof-B3`.
->>>>>>> 45c22738
 
 The EnergySystem with results, meta-results and parameters is saved.
 """
