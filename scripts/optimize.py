# coding: utf-8
r"""
Inputs
-------
preprocessed : str
    ``results/{scenario}/preprocessed``: Path to preprocessed EnergyDatapackage containing
    elements, sequences and datapackage.json.
optimized : str
    ``results/{scenario}/optimized/`` Target path to store dump of oemof.solph.Energysystem
    with optimization results and parameters.
logfile : str
    ``logs/{scenario}.log``: path to logfile

Outputs
---------
es.dump
    oemof.solph.EnergySystem with results, meta-results and parameters

Description
-------------
Given an EnergyDataPackage, this script creates an oemof.solph.EnergySystem and an
oemof.solph.Model, which is optimized. The EnergySystem with results, meta-results and parameters
is saved.
"""
import os
import sys

from oemof.solph import EnergySystem, Model, constraints
from oemof.outputlib import processing

# DONT REMOVE THIS LINE!
# pylint: disable=unusedimport
from oemof.tabular import datapackage  # noqa
from oemof.tabular.facades import TYPEMAP

from oemof_b3.tools import data_processing as dp
from oemof_b3.config import config


def get_emission_limit(scalars):
    """Reads emission limit from csv file in `preprocessed`."""
    emission_df = scalars.loc[scalars["carrier"] == "emission"].set_index("var_name")

    # drop row if `var_value` is None
    drop_indices = emission_df.loc[emission_df.var_value == "None"].index
    emission_df.drop(drop_indices, inplace=True)

    # return None if no emission limit is given ('None' or entry missing)
    if emission_df.empty:
        print("No emission limit set.")
        return None
    else:
        limit = emission_df.at["emission_limit", "var_value"]
        print(f"Emission limit set to {limit}.")
        return limit


def get_additional_scalars():
    """Returns additional scalars as pd.DataFrame or None if file does not exist"""
    filename_add_scalars = os.path.join(preprocessed, "additional_scalars.csv")
    if os.path.exists(filename_add_scalars):
        scalars = dp.load_b3_scalars(filename_add_scalars)
        return scalars
    else:
        return None


SOLVER = "cbc"
RECEIVE_DUALS = True
FILENAME_METADATA = "datapackage.json"


if __name__ == "__main__":
    preprocessed = sys.argv[1]

    optimized = sys.argv[2]

<<<<<<< HEAD
    if not os.path.exists(optimized):
        os.mkdir(optimized)

    es = EnergySystem.from_datapackage(
        os.path.join(preprocessed, FILENAME_METADATA), attributemap={}, typemap=TYPEMAP
    )
=======
    logfile = sys.argv[3]
    logger = config.add_snake_logger(logfile, "optimize")

    # get additional scalars, set to None at first
    emission_limit = None
    additional_scalars = get_additional_scalars()
    if additional_scalars is not None:
        emission_limit = get_emission_limit(additional_scalars)

    if not os.path.exists(optimized):
        os.mkdir(optimized)

    try:
        es = EnergySystem.from_datapackage(
            os.path.join(preprocessed, config.settings.optimize.filename_metadata),
            attributemap={},
            typemap=TYPEMAP,
        )

        # Reduce number of timestep for debugging
        if config.settings.debug:
            es.timeindex = es.timeindex[:3]

            logger.info(
                "Optimizing in DEBUG mode: Run model with first 3 timesteps only."
            )

        # create model from energy system (this is just oemof.solph)
        m = Model(es)
>>>>>>> bdd4b6fa

        # Add an emission constraint
        if emission_limit is not None:
            constraints.emission_limit(m, limit=emission_limit)

<<<<<<< HEAD
    # tell the model to get the dual variables when solving
    if RECEIVE_DUALS:
        m.receive_duals()

    # solve
    m.solve(solver=SOLVER)
=======
        m.solve(solver=config.settings.optimize.solver)
    except:  # noqa: E722
        logger.exception(
            f"Could not optimize energysystem for datapackage from '{preprocessed}'."
        )
        raise
>>>>>>> bdd4b6fa

    else:
        # get results from the solved model(still oemof.solph)
        es.meta_results = processing.meta_results(m)
        es.results = processing.results(m)
        es.params = processing.parameter_as_dict(es)

        # dump the EnergySystem
        es.dump(optimized)<|MERGE_RESOLUTION|>--- conflicted
+++ resolved
@@ -75,14 +75,6 @@
 
     optimized = sys.argv[2]
 
-<<<<<<< HEAD
-    if not os.path.exists(optimized):
-        os.mkdir(optimized)
-
-    es = EnergySystem.from_datapackage(
-        os.path.join(preprocessed, FILENAME_METADATA), attributemap={}, typemap=TYPEMAP
-    )
-=======
     logfile = sys.argv[3]
     logger = config.add_snake_logger(logfile, "optimize")
 
@@ -112,27 +104,21 @@
 
         # create model from energy system (this is just oemof.solph)
         m = Model(es)
->>>>>>> bdd4b6fa
 
         # Add an emission constraint
         if emission_limit is not None:
             constraints.emission_limit(m, limit=emission_limit)
 
-<<<<<<< HEAD
-    # tell the model to get the dual variables when solving
-    if RECEIVE_DUALS:
-        m.receive_duals()
+        # tell the model to get the dual variables when solving
+        if config.settings.receive_duals:
+            m.receive_duals()
 
-    # solve
-    m.solve(solver=SOLVER)
-=======
         m.solve(solver=config.settings.optimize.solver)
     except:  # noqa: E722
         logger.exception(
             f"Could not optimize energysystem for datapackage from '{preprocessed}'."
         )
         raise
->>>>>>> bdd4b6fa
 
     else:
         # get results from the solved model(still oemof.solph)
