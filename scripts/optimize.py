--- conflicted
+++ resolved
@@ -68,21 +68,12 @@
     emission_df = drop_values_by_keyword(emission_df_raw)
 
     # return None if no emission limit is given ('None' or entry missing)
-<<<<<<< HEAD
     if emission_df.empty or emission_df.at["emission_limit", "var_value"] is np.nan:
         print("No emission limit will be set.")
         return None
     else:
         limit = emission_df.at["emission_limit", "var_value"]
         print(f"Emission limit will be set to {limit}.")
-=======
-    if emission_df.empty:
-        logger.info("No emission limit set.")
-        return None
-    else:
-        limit = emission_df.at["emission_limit", "var_value"]
-        logger.info(f"Emission limit set to {limit}.")
->>>>>>> b2bc5a85
         return limit
 
 
