import os
import sys

from oemof.solph import EnergySystem, Model
from oemof.outputlib import processing

# DONT REMOVE THIS LINE!
# pylint: disable=unusedimport
from oemof.tabular import datapackage  # noqa
from oemof.tabular.facades import TYPEMAP


if __name__ == "__main__":
    preprocessed = sys.argv[1]

    optimized = sys.argv[2]

    filename_metadata = "datapackage.json"

    solver = "cbc"

    if not os.path.exists(optimized):
        os.mkdir(optimized)

    es = EnergySystem.from_datapackage(
        os.path.join(preprocessed, filename_metadata), attributemap={}, typemap=TYPEMAP
    )

    # create model from energy system (this is just oemof.solph)
    m = Model(es)

<<<<<<< HEAD
# tell the model to get the dual variables when solving
m.receive_duals()

# select solver 'gurobi', 'cplex', 'glpk' etc
m.solve(solver='cbc')
=======
    # select solver 'gurobi', 'cplex', 'glpk' etc
    m.solve(solver=solver)
>>>>>>> d6ca964a

    # get the results from the the solved model(still oemof.solph)
    es.meta_results = processing.meta_results(m)
    es.results = processing.results(m)
    es.params = processing.parameter_as_dict(es)

    # now we use the write results method to write the results in oemoftabular
    # format
    es.dump(optimized)<|MERGE_RESOLUTION|>--- conflicted
+++ resolved
@@ -29,16 +29,11 @@
     # create model from energy system (this is just oemof.solph)
     m = Model(es)
 
-<<<<<<< HEAD
-# tell the model to get the dual variables when solving
-m.receive_duals()
+    # tell the model to get the dual variables when solving
+    m.receive_duals()
 
-# select solver 'gurobi', 'cplex', 'glpk' etc
-m.solve(solver='cbc')
-=======
-    # select solver 'gurobi', 'cplex', 'glpk' etc
+    # solve
     m.solve(solver=solver)
->>>>>>> d6ca964a
 
     # get the results from the the solved model(still oemof.solph)
     es.meta_results = processing.meta_results(m)
