--- conflicted
+++ resolved
@@ -49,7 +49,6 @@
     return _df
 
 
-<<<<<<< HEAD
 def draw_standalone_legend(c_dict):
     import matplotlib.patches as mpatches
 
@@ -69,8 +68,6 @@
     return fig
 
 
-def prepare_scalar_data(df, colors_odict, labels_dict, conv_number):
-=======
 def prepare_scalar_data(df, colors_odict, labels_dict, conv_number, tolerance=1e-3):
     # drop data that is almost zero
     def _drop_near_zeros(df, tolerance):
@@ -79,7 +76,6 @@
 
     df = _drop_near_zeros(df, tolerance)
 
->>>>>>> 490d3b4f
     # pivot
     df_pivot = pd.pivot_table(
         df, index=["scenario", "region", "var_name"], columns="name", values="var_value"
