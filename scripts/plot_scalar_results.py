--- conflicted
+++ resolved
@@ -192,7 +192,6 @@
             logger.info(f"Plot has been saved to: {output_path_plot}.")
 
 
-<<<<<<< HEAD
 def get_auto_bar_yinterval(index, space_per_letter, rotation):
     # set intervals according to maximal length of labels
     label_len_max = [
@@ -210,9 +209,7 @@
     return bar_yinterval
 
 
-=======
 # TODO: This function could move to oemoflex once it is more mature
->>>>>>> c766130c
 def set_hierarchical_xlabels(
     index,
     ax=None,
@@ -418,12 +415,7 @@
             set_hierarchical_xlabels(
                 plot.prepared_scalar_data.index,
                 ax=ax,
-<<<<<<< HEAD
                 rotation=[70, 0, 70],
-=======
-                bar_yinterval=[0.4],
-                rotation=[70, 70],
->>>>>>> c766130c
                 ha="right",
                 hlines=True,
             )
@@ -465,12 +457,7 @@
             set_hierarchical_xlabels(
                 plot.prepared_scalar_data.index,
                 ax=ax,
-<<<<<<< HEAD
                 rotation=[70, 0, 70],
-=======
-                bar_yinterval=[0.4],
-                rotation=[70, 70],
->>>>>>> c766130c
                 ha="right",
                 hlines=True,
             )
@@ -508,12 +495,7 @@
             set_hierarchical_xlabels(
                 plot.prepared_scalar_data.index,
                 ax=ax,
-<<<<<<< HEAD
                 rotation=[70, 0, 70],
-=======
-                bar_yinterval=[0.4],
-                rotation=[70, 70],
->>>>>>> c766130c
                 ha="right",
                 hlines=True,
             )
