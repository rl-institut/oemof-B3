# coding: utf-8
r"""
Inputs
-------
scalars_path : str
    ``results/{scenario}/postprocessed/``: path to directory containing postprocessed results.
target : str
    ``results/{scenario}/plotted/scalars/``: path where a new directory is
    created and the plots are saved.
logfile : str
    ``logs/{scenario}.log``: path to logfile

Outputs
---------
.png
    plots in .png format.

Description
-------------
The result scalars of all scenarios are plotted in a single plot.
"""
import logging
import os
import sys

import matplotlib.pyplot as plt
import numpy as np
import oemoflex.tools.plots as plots
import pandas as pd
from oemoflex.tools.plots import plot_grouped_bar

from oemof_b3 import colors_odict, labels_dict
from oemof_b3.config import config
from oemof_b3.tools import data_processing as dp

logger = logging.getLogger()


def aggregate_regions(df):
    # this is a work-around to use the dataprocessing function for postprocessed data,
    # which is in a similar but not in the same format as preprocessed oemof_b3 resources.
    _df = df.copy()
    _df.reset_index(inplace=True)
    _df = _df.rename(columns={"scenario": "scenario_key"})
    _df = dp.aggregate_scalars(_df, "region")
    _df = _df.rename(columns={"scenario_key": "scenario"})
    _df["name"] = _df.apply(lambda x: x["carrier"] + "-" + x["tech"], 1)
    _df = _df.set_index("scenario")
    return _df


def draw_standalone_legend(c_dict):
    import matplotlib.patches as mpatches

    fig = plt.figure(figsize=(14, 14))
    patches = [
        mpatches.Patch(color=color, label=label) for label, color in c_dict.items()
    ]
    fig.legend(
        patches,
        c_dict.keys(),
        loc="center",
        ncol=4,
        fontsize=14,
        frameon=False,
    )
    plt.tight_layout()
    return fig


def prepare_scalar_data(df, colors_odict, labels_dict, conv_number, tolerance=1e-3):
    # drop data that is almost zero
    def _drop_near_zeros(df, tolerance):
        df = df.loc[abs(df["var_value"]) > tolerance]
        return df

    df = _drop_near_zeros(df, tolerance)

    if df.empty:
        return df

    # remember order of scenarios
    scenario_order = df.index.unique()

    # pivot
    df_pivot = pd.pivot_table(
        df, index=["scenario", "region", "var_name"], columns="name", values="var_value"
    )

    # restore order of scenarios after pivoting
    df_pivot = df_pivot.reindex(scenario_order, level="scenario")

    def drop_constant_multiindex_levels(df):
        _df = df.copy()
        drop_levels = [
            name for name in _df.index.names if len(_df.index.unique(name)) <= 1
        ]
        _df.index = _df.index.droplevel(drop_levels)
        return _df

    # Drop levels that are all the same, e.g. 'ALL' for aggregated regions
    df_pivot = drop_constant_multiindex_levels(df_pivot)

    # rename and aggregate duplicated columns
    df_pivot = plots.map_labels(df_pivot, labels_dict)
    df_pivot = df_pivot.groupby(level=0, axis=1).sum()

    # define ordering and use concrete_order as keys for colors_odict in plot_scalars
    def sort_by_ranking(to_sort, order):
        ranking = {key: i for i, key in enumerate(order)}
        try:
            concrete_order = [ranking[key] for key in to_sort]
        except KeyError as e:
            raise KeyError(f"Missing label for label {e}")

        sorted_list = [x for _, x in sorted(zip(concrete_order, to_sort))]

        return sorted_list

    sorted_labels = sort_by_ranking(df_pivot.columns, colors_odict)

    df_pivot = df_pivot[sorted_labels]

    # convert data to SI-Units
    if conv_number is not None:
        df_pivot *= conv_number

    return df_pivot


def load_scalars(path):
    df = pd.read_csv(path, sep=",", index_col=0)
    return df


class ScalarPlot:
    def __init__(self, scalars):
        self.scalars = scalars
        self.selected_scalars = None
        self.prepared_scalar_data = None
        self.plotted = False

    def select_data(self, **kwargs):
        self.selected_scalars = self.scalars.copy()
        for key, value in kwargs.items():
            self.selected_scalars = dp.filter_df(self.selected_scalars, key, value)

        if self.selected_scalars.empty:
            logger.info("No data to plot.")

        return self.selected_scalars

    def prepare_data(self, agg_regions=False):

        self.prepared_scalar_data = self.selected_scalars.copy()

        if agg_regions:
            self.prepared_scalar_data = aggregate_regions(self.prepared_scalar_data)

        self.prepared_scalar_data = prepare_scalar_data(
            df=self.prepared_scalar_data,
            colors_odict=colors_odict,
            labels_dict=labels_dict,
            conv_number=MW_TO_W,
        )

        return self.prepared_scalar_data

    def swap_levels(self, swaplevels=(0, 1)):

        if self.prepared_scalar_data is None:
            logger.warning("No prepared data found")

        elif not isinstance(self.prepared_scalar_data.index, pd.MultiIndex):
            logger.warning("Index is no  pandas MultiIndex. Cannot swap levels")

        else:
            self.prepared_scalar_data = self.prepared_scalar_data.swaplevel(*swaplevels)

        return self.prepared_scalar_data

    def draw_plot(self, unit, title):
        # do not plot if the data is empty or all zeros.
        if (
            self.prepared_scalar_data.empty
            or (self.prepared_scalar_data == 0).all().all()
        ):
            logger.warning("Data is empty or all zero")
            return None, None

        fig, ax = plt.subplots()
        plot_grouped_bar(
            ax, self.prepared_scalar_data, colors_odict, unit=unit, stacked=True
        )
        ax.set_title(title)
        # Shrink current axis's height by 10% on the bottom
        box = ax.get_position()
        ax.set_position(
            [box.x0, box.y0 + box.height * 0.15, box.width, box.height * 0.85]
        )
        set_hierarchical_xlabels(self.prepared_scalar_data.index)
        # Put a legend below current axis
        ax.legend(
            loc="upper center",
            bbox_to_anchor=(0.5, -0.18),
            fancybox=True,
            ncol=4,
            fontsize=14,
        )

        self.plotted = True

        return fig, ax

    def draw_subplots(
        self, unit, title, figsize=None, facet_level=0, rotation=45, ha="right"
    ):
        # do not plot if the data is empty or all zeros.
        if (
            self.prepared_scalar_data.empty
            or (self.prepared_scalar_data == 0).all().all()
        ):
            logger.warning("Data is empty or all zero")
            return None, None

        # Set fig size to default size if no fig size is passed
        if not figsize:
            figsize = plt.rcParams.get("figure.figsize")

        fig = plt.figure(figsize=figsize)

        def set_index_full_product(df):
            r"""
            Ensures that the the MultiIndex covers the full product of the levels.
            """
            index_full_product = pd.MultiIndex.from_product(df.index.levels)
            return df.reindex(index_full_product)

        self.prepared_scalar_data = set_index_full_product(self.prepared_scalar_data)

        grouped = self.prepared_scalar_data.groupby(level=facet_level)
        n_facets = len(grouped)

        for i, (facet_name, df) in enumerate(grouped):
            df = df.reset_index(level=[0], drop=True)
            df = df.fillna(0)
            df = df.loc[:, (df != 0).any(axis=0)]

            ax = fig.add_subplot(n_facets, 1, i + 1)

            plot_grouped_bar(ax, df, colors_odict, unit=unit, stacked=True)

            ax.set_title(facet_name)

            # rotate xticklabels
            labels = ax.get_xticklabels()
            for lb in labels:
                lb.set_rotation(rotation)
                lb.set_ha(ha)

            ax.legend(
                loc="center left",
                bbox_to_anchor=(1.0, 0, 0, 1),
                fancybox=True,
                ncol=1,
                fontsize=14,
            )

        fig.suptitle(title, fontsize="x-large")

        self.plotted = True

        # show only ticklabels of last plot
        axs = fig.get_axes()

        for ax in axs[:-1]:
            ax.tick_params(labelbottom=False)

        return fig, axs

    def save_plot(self, output_path_plot):
        if self.plotted:
            plt.savefig(output_path_plot, bbox_inches="tight")
            logger.info(f"Plot has been saved to: {output_path_plot}.")


def get_auto_bar_yinterval(index, space_per_letter, rotation):
    # set intervals according to maximal length of labels
    label_len_max = [
        max([len(v) for v in index.get_level_values(i)]) for i in index.names
    ]

    bar_yinterval = [space_per_letter * i for i in label_len_max][:-1]

    # if there is rotation, reduce the interval
    bar_yinterval = [
        interval * abs(np.sin(rotation)) + space_per_letter
        for interval, rotation in zip(bar_yinterval, rotation)
    ]

    return bar_yinterval


# TODO: This function could move to oemoflex once it is more mature
def set_hierarchical_xlabels(
    index,
    ax=None,
    hlines=False,
    bar_xmargin=0.1,
    bar_yinterval=None,
    rotation=0,
    ha=None,
):
    r"""
    adapted from https://linuxtut.com/ 'Draw hierarchical axis labels with matplotlib + pandas'
    """
    from itertools import groupby
    from matplotlib.lines import Line2D

    ax = ax or plt.gca()

    if not isinstance(index, pd.MultiIndex):
        logging.info(
            "Index is not a pd.MultiIndex. Need a multiindex to set hierarchical labels."
        )
        return None

    labels = ax.set_xticklabels([s for *_, s in index])

    transform = ax.get_xaxis_transform()

    n_levels = index.nlevels
    n_intervals = len(index.codes) - 1

    if isinstance(rotation, (float, int)):
        rotation = [rotation] * n_levels

    elif len(rotation) != n_levels:
        raise ValueError(
            "Number of values for rotation must be 1 or match number of index levels."
        )

    if bar_yinterval is None:
        SPACE_PER_LETTER = 0.05
        bar_yinterval = get_auto_bar_yinterval(index, SPACE_PER_LETTER, rotation)

    if isinstance(bar_yinterval, (float, int)):
        bar_yinterval = [bar_yinterval] * n_intervals

    elif len(bar_yinterval) != n_intervals:
        raise ValueError(
            "Must either pass one value for bar_yinterval or a list of values that matches the"
            "number of index levels minus one."
        )

    if rotation[0] != 0:
        for lb in labels:
            lb.set_rotation(rotation[0])
            lb.set_ha(ha)

    for i in range(1, n_levels):
        bar_ypos = -sum(bar_yinterval[:i])
        xpos0 = -0.5  # Coordinates on the left side of the target group

        for (*_, code), codes_iter in groupby(zip(*index.codes[:-i])):
            xpos1 = xpos0 + sum(
                1 for _ in codes_iter
            )  # Coordinates on the right side of the target group
            ax.text(
                (xpos0 + xpos1) / 2,
                bar_ypos - 0.02,
                index.levels[-i - 1][code],
                transform=transform,
                rotation=rotation[i],
                ha="center",
                va="top",
            )
            if hlines:
                ax.add_line(
                    Line2D(
                        [xpos0 + bar_xmargin, xpos1 - bar_xmargin],
                        [bar_ypos],
                        transform=transform,
                        color="k",
                        clip_on=False,
                    )
                )
            xpos0 = xpos1


if __name__ == "__main__":
    scalars_path = os.path.join(sys.argv[1], "scalars.csv")
    target = sys.argv[2]
    logfile = sys.argv[3]

    logger = config.add_snake_logger(logfile, "plot_scalar_results")

    # User input
    CARRIERS = ["electricity", "heat_central", "heat_decentral", "h2"]
    MW_TO_W = 1e6

    # create the directory plotted where all plots are saved
    if not os.path.exists(target):
        os.makedirs(target)

    # Load scalar data
    scalars = load_scalars(scalars_path)

    # To obey flake8
    colors_odict = colors_odict

    def plot_capacity():
        var_name = "capacity"
        unit = "W"
        output_path_plot = os.path.join(target, var_name + ".png")

        plot = ScalarPlot(scalars)
        plot.select_data(var_name=var_name)
        plot.prepare_data(agg_regions=config.settings.plot_scalar_results.agg_regions)
        plot.draw_plot(unit=unit, title=var_name)
        plot.save_plot(output_path_plot)

    def plot_invest_out(carrier):
        var_name = f"invest_out_{carrier}"
        unit = "W"
        output_path_plot = os.path.join(target, var_name + ".png")

        plot = ScalarPlot(scalars)
        plot.select_data(var_name=var_name)
        plot.prepare_data(agg_regions=config.settings.plot_scalar_results.agg_regions)
        plot.draw_plot(unit=unit, title=var_name)
        plot.save_plot(output_path_plot)

    def plot_storage_capacity(carrier):
        title = f"storage_capacity_{carrier}"
        output_path_plot = os.path.join(target, title + ".png")
        var_name = "storage_capacity"
        unit = "Wh"

        plot = ScalarPlot(scalars)
        plot.select_data(var_name=var_name, carrier=carrier)
        plot.prepare_data(agg_regions=config.settings.plot_scalar_results.agg_regions)
        plot.draw_plot(unit=unit, title=title)
        plot.save_plot(output_path_plot)

    def plot_storage_invest(carrier):
        title = f"storage_invest_{carrier}"
        output_path_plot = os.path.join(target, f"{title}.png")
        var_name = "invest"
        unit = "Wh"

        plot = ScalarPlot(scalars)
        plot.select_data(var_name=var_name, carrier=carrier)
        plot.prepare_data(agg_regions=config.settings.plot_scalar_results.agg_regions)
        plot.draw_plot(unit=unit, title=title)
        plot.save_plot(output_path_plot)

    def plot_flow_out(carrier):
        title = f"production_{carrier}"
        output_path_plot = os.path.join(target, f"{title}.png")
        var_name = f"flow_out_{carrier}"
        unit = "Wh"

        plot = ScalarPlot(scalars)
        plot.select_data(var_name=var_name)
        plot.selected_scalars = dp.filter_df(
            plot.selected_scalars,
            "type",
            ["storage", "asymmetric_storage", "link"],
            inverse=True,
        )
        plot.prepare_data(agg_regions=config.settings.plot_scalar_results.agg_regions)
        plot.draw_plot(unit=unit, title=title)
        plot.save_plot(output_path_plot)

    def plot_storage_out(carrier):
        title = f"storage_out_{carrier}"
        output_path_plot = os.path.join(target, f"{title}.png")
        var_name = f"flow_out_{carrier}"
        unit = "Wh"

        plot = ScalarPlot(scalars)
        plot.select_data(var_name=var_name)
        plot.selected_scalars = dp.filter_df(
            plot.selected_scalars, "type", ["storage", "asymmetric_storage"]
        )
        plot.prepare_data(agg_regions=config.settings.plot_scalar_results.agg_regions)
        plot.draw_plot(unit=unit, title=title)
        plot.save_plot(output_path_plot)

    def plot_invest_out_multi_carrier(carriers):
        var_name = [f"invest_out_{carrier}" for carrier in carriers]
        unit = "W"
        output_path_plot = os.path.join(
            target, "invest_out_" + "_".join(carriers) + ".png"
        )
        plot = ScalarPlot(scalars)
        plot.select_data(var_name=var_name)
        plot.selected_scalars.replace({"invest_out_*": ""}, regex=True, inplace=True)
        plot.prepare_data(agg_regions=config.settings.plot_scalar_results.agg_regions)
        plot.swap_levels()
        plot.prepared_scalar_data.sort_index(level=0, inplace=True)
        fig, ax = plot.draw_plot(unit=unit, title=var_name)

        try:
            # rotate hierarchical labels
            ax.texts.clear()
            set_hierarchical_xlabels(
                plot.prepared_scalar_data.index,
                ax=ax,
                rotation=[70, 70],
                ha="right",
                hlines=True,
            )

            # Move the legend below current axis
            ax.legend(
                loc="upper left",
                bbox_to_anchor=(1, 1),
                fancybox=True,
                ncol=2,
                fontsize=14,
            )
            ax.set_title("Invested capacity")

            plot.save_plot(output_path_plot)

        except Exception as e:  # noqa 722
            logger.warning(f"Could not plot {output_path_plot}: {e}.")

    def plot_flow_out_multi_carrier(carriers):
        var_name = [f"flow_out_{carrier}" for carrier in carriers]
        unit = "Wh"
        output_path_plot = os.path.join(
            target, "flow_out_" + "_".join(carriers) + ".png"
        )
        plot = ScalarPlot(scalars)
        plot.select_data(var_name=var_name)
        plot.selected_scalars = dp.filter_df(
            plot.selected_scalars, column_name="type", values="storage", inverse=True
        )
        plot.selected_scalars.replace({"flow_out_*": ""}, regex=True, inplace=True)
        plot.prepare_data(agg_regions=config.settings.plot_scalar_results.agg_regions)
        plot.swap_levels()
        plot.prepared_scalar_data.sort_index(level=0, inplace=True)
        fig, ax = plot.draw_plot(unit=unit, title=var_name)

        try:
            # rotate hierarchical labels
            ax.texts.clear()
            set_hierarchical_xlabels(
                plot.prepared_scalar_data.index,
                ax=ax,
                rotation=[70, 70],
                ha="right",
                hlines=True,
            )

            # Move the legend below current axis
            ax.legend(
                loc="upper left",
                bbox_to_anchor=(1, 1),
                fancybox=True,
                ncol=2,
                fontsize=14,
            )
            ax.set_title("Summed energy")

            plot.save_plot(output_path_plot)

        except Exception as e:  # noqa 722
            logger.warning(f"Could not plot {output_path_plot}: {e}.")

    def plot_demands(carriers):
        var_name = [f"flow_in_{carrier}" for carrier in carriers]
        tech = "demand"
        unit = "Wh"
        output_path_plot = os.path.join(target, "demand_" + "_".join(carriers) + ".png")
        plot = ScalarPlot(scalars)
        plot.select_data(var_name=var_name, tech=tech)
        plot.selected_scalars.replace({"flow_in_*": ""}, regex=True, inplace=True)
        plot.prepare_data(agg_regions=config.settings.plot_scalar_results.agg_regions)
        plot.swap_levels()
        plot.prepared_scalar_data.sort_index(level=0, inplace=True)
        fig, ax = plot.draw_plot(unit=unit, title=var_name)

        try:
            # rotate hierarchical labels
            ax.texts.clear()
            set_hierarchical_xlabels(
                plot.prepared_scalar_data.index,
                ax=ax,
                rotation=[70, 70],
                ha="right",
                hlines=True,
            )

            # Move the legend below current axis
            ax.legend(
                loc="upper left",
                bbox_to_anchor=(1, 1),
                fancybox=True,
                ncol=1,
                fontsize=14,
            )
            ax.set_title("Demand")

            plot.save_plot(output_path_plot)

        except Exception as e:  # noqa 722
            logger.warning(f"Could not plot {output_path_plot}: {e}.")

    def subplot_invest_out_multi_carrier(carriers):
        var_name = [f"invest_out_{carrier}" for carrier in carriers]
        unit = "W"
        output_path_plot = os.path.join(
            target, "invest_out_" + "_".join(carriers) + "_subplots.png"
        )
        plot = ScalarPlot(scalars)
        plot.select_data(var_name=var_name)
        plot.selected_scalars.replace({"invest_out_*": ""}, regex=True, inplace=True)
        plot.prepare_data(agg_regions=config.settings.plot_scalar_results.agg_regions)
        plot.swap_levels()

        plot.draw_subplots(unit=unit, title="Invested capacity", figsize=(11, 11))

        try:
            plt.tight_layout()
            plot.save_plot(output_path_plot)

        except Exception as e:  # noqa 722
            logger.warning(f"Could not plot {output_path_plot}: {e}.")

    def subplot_demands(carriers):
        var_name = [f"flow_in_{carrier}" for carrier in carriers]
        tech = "demand"
        unit = "Wh"
        output_path_plot = os.path.join(
            target, "demand_" + "_".join(carriers) + "_subplots.png"
        )
        plot = ScalarPlot(scalars)
        plot.select_data(var_name=var_name, tech=tech)
        plot.selected_scalars.replace({"flow_in_*": ""}, regex=True, inplace=True)
        plot.prepare_data(agg_regions=config.settings.plot_scalar_results.agg_regions)
        plot.swap_levels()

        plot.draw_subplots(unit=unit, title="Demand", figsize=(11, 11))

        try:
            plt.tight_layout()
            plot.save_plot(output_path_plot)

        except Exception as e:  # noqa 722
            logger.warning(f"Could not plot {output_path_plot}: {e}.")

    def subplot_energy_usage_multi_carrier(carriers):
        var_name = [f"flow_in_{carrier}" for carrier in carriers]
        unit = "Wh"
        output_path_plot = os.path.join(
            target, "flow_in_" + "_".join(carriers) + "_subplots.png"
        )
        plot = ScalarPlot(scalars)
        plot.select_data(var_name=var_name)
        # exclude storage charging
        plot.selected_scalars = dp.filter_df(
            plot.selected_scalars, column_name="type", values="storage", inverse=True
        )
        plot.selected_scalars.replace({"flow_in_*": ""}, regex=True, inplace=True)
        plot.prepare_data(agg_regions=config.settings.plot_scalar_results.agg_regions)
        plot.swap_levels()

        plot.draw_subplots(unit=unit, title="Energy usage", figsize=(11, 11))

        try:
            plt.tight_layout()
            plot.save_plot(output_path_plot)

        except Exception as e:  # noqa 722
            logger.warning(f"Could not plot {output_path_plot}: {e}.")

    def subplot_flow_out_multi_carrier(carriers):
        var_name = [f"flow_out_{carrier}" for carrier in carriers]
        unit = "Wh"
        output_path_plot = os.path.join(
            target, "flow_out_" + "_".join(carriers) + "_subplots.png"
        )
        plot = ScalarPlot(scalars)
        plot.select_data(var_name=var_name)
        plot.selected_scalars = dp.filter_df(
            plot.selected_scalars, column_name="type", values="storage", inverse=True
        )
        plot.selected_scalars.replace({"flow_out_*": ""}, regex=True, inplace=True)
        plot.prepare_data(agg_regions=config.settings.plot_scalar_results.agg_regions)
        plot.swap_levels()

        plot.draw_subplots(unit=unit, title="Summed energy", figsize=(11, 11))

        try:
            plt.tight_layout()
            plot.save_plot(output_path_plot)

        except Exception as e:  # noqa 722
            logger.warning(f"Could not plot {output_path_plot}: {e}.")

    plot_capacity()
    plot_invest_out_multi_carrier(CARRIERS)
    plot_flow_out_multi_carrier(CARRIERS)
    plot_demands(CARRIERS)
    subplot_invest_out_multi_carrier(CARRIERS)
    subplot_flow_out_multi_carrier(CARRIERS)
    subplot_demands(CARRIERS)
    subplot_energy_usage_multi_carrier(CARRIERS)

<<<<<<< HEAD
    def plot_demands_stacked_carriers(carriers):
        carriers.append("ch4")
        scenarios = np.unique(scalars.index.values)
        var_name = [f"flow_in_{carrier}" for carrier in carriers]
        tech = "demand"
        unit = "Wh"
        output_path_plot = os.path.join(
            target, "demand_stacked_carriers_" + "_".join(carriers) + ".png"
        )
        plot = ScalarPlot(scalars)
        plot.select_data(var_name=var_name)
        plot.selected_scalars = dp.filter_df(
            plot.selected_scalars, column_name="tech", values=tech, inverse=False
        )
        plot.selected_scalars.replace({"flow_in_*": ""}, regex=True, inplace=True)
        plot.prepared_scalar_data = aggregate_regions(plot.selected_scalars)

        plot.prepared_scalar_data = plot.prepared_scalar_data.reset_index()
        plot.prepared_scalar_data = plot.prepared_scalar_data.set_index(
            ["scenario", "var_name"]
        )

        plot.prepared_scalar_data = plot.prepared_scalar_data.filter(
            items=["var_value"]
        )
        plot.prepared_scalar_data = plot.prepared_scalar_data.unstack("var_name")

        column_names = plot.prepared_scalar_data.columns
        plot.prepared_scalar_data = plot.prepared_scalar_data.T.reset_index(drop=True).T

        for column_num, column_name in enumerate(column_names):
            plot.prepared_scalar_data.rename(
                columns={column_num: column_name[1] + "-demand"}, inplace=True
            )

        # rename and aggregate duplicated columns
        plot.prepared_scalar_data = plots.map_labels(
            plot.prepared_scalar_data, labels_dict
        )

        fig, ax = plot.draw_plot(unit=unit, title=var_name)

        try:
            # rotate hierarchical labels
            ax.texts.clear()
            set_hierarchical_xlabels(
                plot.prepared_scalar_data.index,
                ax=ax,
                rotation=[70, 70],
                ha="right",
                hlines=True,
            )

            # Move the legend below current axis
            ax.legend(
                loc="upper left",
                bbox_to_anchor=(1, 1),
                fancybox=True,
                ncol=2,
                fontsize=14,
            )
            ax.set_title("Demand")
            plt.xticks(rotation=45, ha="right")

            plot.save_plot(output_path_plot)

        except Exception as e:  # noqa 722
            logger.warning(f"Could not plot {output_path_plot}: {e}.")

    plot_demands_stacked_carriers(CARRIERS)
=======
    standalone_legend = False
    if standalone_legend:
        fig = draw_standalone_legend(colors_odict)
        plt.savefig(os.path.join(target, "legend.png"))
>>>>>>> 6b62d76e

    # for carrier in CARRIERS:
    #     plot_storage_capacity(carrier)
    #     plot_invest_out(carrier)
    #     plot_storage_invest(carrier)
    #     plot_flow_out(carrier)
    #     plot_storage_out(carrier)<|MERGE_RESOLUTION|>--- conflicted
+++ resolved
@@ -702,6 +702,76 @@
         except Exception as e:  # noqa 722
             logger.warning(f"Could not plot {output_path_plot}: {e}.")
 
+        def plot_demands_stacked_carriers(carriers):
+        carriers.append("ch4")
+        scenarios = np.unique(scalars.index.values)
+        var_name = [f"flow_in_{carrier}" for carrier in carriers]
+        tech = "demand"
+        unit = "Wh"
+        output_path_plot = os.path.join(
+            target, "demand_stacked_carriers_" + "_".join(carriers) + ".png"
+        )
+        plot = ScalarPlot(scalars)
+        plot.select_data(var_name=var_name)
+        plot.selected_scalars = dp.filter_df(
+            plot.selected_scalars, column_name="tech", values=tech, inverse=False
+        )
+        plot.selected_scalars.replace({"flow_in_*": ""}, regex=True, inplace=True)
+        plot.prepared_scalar_data = aggregate_regions(plot.selected_scalars)
+
+        plot.prepared_scalar_data = plot.prepared_scalar_data.reset_index()
+        plot.prepared_scalar_data = plot.prepared_scalar_data.set_index(
+            ["scenario", "var_name"]
+        )
+
+        plot.prepared_scalar_data = plot.prepared_scalar_data.filter(
+            items=["var_value"]
+        )
+        plot.prepared_scalar_data = plot.prepared_scalar_data.unstack("var_name")
+
+        column_names = plot.prepared_scalar_data.columns
+        plot.prepared_scalar_data = plot.prepared_scalar_data.T.reset_index(drop=True).T
+
+        for column_num, column_name in enumerate(column_names):
+            plot.prepared_scalar_data.rename(
+                columns={column_num: column_name[1] + "-demand"}, inplace=True
+            )
+
+        # rename and aggregate duplicated columns
+        plot.prepared_scalar_data = plots.map_labels(
+            plot.prepared_scalar_data, labels_dict
+        )
+
+        fig, ax = plot.draw_plot(unit=unit, title=var_name)
+
+        try:
+            # rotate hierarchical labels
+            ax.texts.clear()
+            set_hierarchical_xlabels(
+                plot.prepared_scalar_data.index,
+                ax=ax,
+                rotation=[70, 70],
+                ha="right",
+                hlines=True,
+            )
+
+            # Move the legend below current axis
+            ax.legend(
+                loc="upper left",
+                bbox_to_anchor=(1, 1),
+                fancybox=True,
+                ncol=2,
+                fontsize=14,
+            )
+            ax.set_title("Demand")
+            plt.xticks(rotation=45, ha="right")
+
+            plot.save_plot(output_path_plot)
+
+        except Exception as e:  # noqa 722
+            logger.warning(f"Could not plot {output_path_plot}: {e}.")
+    
+    
     plot_capacity()
     plot_invest_out_multi_carrier(CARRIERS)
     plot_flow_out_multi_carrier(CARRIERS)
@@ -710,84 +780,13 @@
     subplot_flow_out_multi_carrier(CARRIERS)
     subplot_demands(CARRIERS)
     subplot_energy_usage_multi_carrier(CARRIERS)
-
-<<<<<<< HEAD
-    def plot_demands_stacked_carriers(carriers):
-        carriers.append("ch4")
-        scenarios = np.unique(scalars.index.values)
-        var_name = [f"flow_in_{carrier}" for carrier in carriers]
-        tech = "demand"
-        unit = "Wh"
-        output_path_plot = os.path.join(
-            target, "demand_stacked_carriers_" + "_".join(carriers) + ".png"
-        )
-        plot = ScalarPlot(scalars)
-        plot.select_data(var_name=var_name)
-        plot.selected_scalars = dp.filter_df(
-            plot.selected_scalars, column_name="tech", values=tech, inverse=False
-        )
-        plot.selected_scalars.replace({"flow_in_*": ""}, regex=True, inplace=True)
-        plot.prepared_scalar_data = aggregate_regions(plot.selected_scalars)
-
-        plot.prepared_scalar_data = plot.prepared_scalar_data.reset_index()
-        plot.prepared_scalar_data = plot.prepared_scalar_data.set_index(
-            ["scenario", "var_name"]
-        )
-
-        plot.prepared_scalar_data = plot.prepared_scalar_data.filter(
-            items=["var_value"]
-        )
-        plot.prepared_scalar_data = plot.prepared_scalar_data.unstack("var_name")
-
-        column_names = plot.prepared_scalar_data.columns
-        plot.prepared_scalar_data = plot.prepared_scalar_data.T.reset_index(drop=True).T
-
-        for column_num, column_name in enumerate(column_names):
-            plot.prepared_scalar_data.rename(
-                columns={column_num: column_name[1] + "-demand"}, inplace=True
-            )
-
-        # rename and aggregate duplicated columns
-        plot.prepared_scalar_data = plots.map_labels(
-            plot.prepared_scalar_data, labels_dict
-        )
-
-        fig, ax = plot.draw_plot(unit=unit, title=var_name)
-
-        try:
-            # rotate hierarchical labels
-            ax.texts.clear()
-            set_hierarchical_xlabels(
-                plot.prepared_scalar_data.index,
-                ax=ax,
-                rotation=[70, 70],
-                ha="right",
-                hlines=True,
-            )
-
-            # Move the legend below current axis
-            ax.legend(
-                loc="upper left",
-                bbox_to_anchor=(1, 1),
-                fancybox=True,
-                ncol=2,
-                fontsize=14,
-            )
-            ax.set_title("Demand")
-            plt.xticks(rotation=45, ha="right")
-
-            plot.save_plot(output_path_plot)
-
-        except Exception as e:  # noqa 722
-            logger.warning(f"Could not plot {output_path_plot}: {e}.")
-
     plot_demands_stacked_carriers(CARRIERS)
-=======
+
     standalone_legend = False
     if standalone_legend:
         fig = draw_standalone_legend(colors_odict)
         plt.savefig(os.path.join(target, "legend.png"))
->>>>>>> 6b62d76e
+
 
     # for carrier in CARRIERS:
     #     plot_storage_capacity(carrier)
