--- conflicted
+++ resolved
@@ -229,7 +229,6 @@
     return edp
 
 
-<<<<<<< HEAD
 def save_additional_scalars(scalars, destination):
     """Saves additional scalars like the emission limit to `ADDITIONAL_SCALARS_FILE`"""
     # get electricity/gas relations and emission limit
@@ -245,14 +244,6 @@
     df = pd.concat([el_gas_rel, emissions, bpchp_out])
     filename = os.path.join(destination, ADDITIONAL_SCALARS_FILE)
     save_df(df, filename)
-=======
-def save_emission_limit():
-    """Saves emission limit to `destination`"""
-    emission_scalars = scalars.loc[scalars["carrier"] == "emission"]
-    filename = os.path.join(destination, "additional_scalars.csv")
-    save_df(emission_scalars, filename)
-    return
->>>>>>> 2ce999df
 
 
 if __name__ == "__main__":
@@ -306,13 +297,8 @@
     # save to csv
     edp.to_csv_dir(destination)
 
-<<<<<<< HEAD
     # save emission limit and gas-electricity-relation to "additional_scalars.csv" in `destination`
     save_additional_scalars(scalars=scalars, destination=destination)
-=======
-    # add emission limit to `destination`
-    save_emission_limit()
->>>>>>> 2ce999df
 
     # add metadata
     edp.infer_metadata(foreign_keys_update=foreign_keys_update)