# coding: utf-8
r"""
Inputs
-------
scenario_specs : str
    ``scenarios/{scenario}.yml``: path of input file (.yml) containing scenario specifications
destination : str
    ``results/{scenario}/preprocessed``: path of output directory
logfile : str
    ``logs/{scenario}.log``: path to logfile

Outputs
---------
oemoflex.EnergyDatapackage
    EnergyDatapackage that can be read by oemof.tabular, with data (scalars and timeseries)
    as csv and metadata (describing resources and foreign key relations) as json.

Description
-------------
The script creates an empty EnergyDatapackage from the specifications given in the scenario_specs,
fills it with scalar and timeseries data, infers the metadata and saves it to the given destination.
Further, additional parameters like emission limit are saved in a separate file.
"""
import logging
import sys
import os
from collections import OrderedDict

import pandas as pd
from oemoflex.model.datapackage import EnergyDataPackage
from oemoflex.tools.helpers import load_yaml

from oemof_b3.model import (
    model_structures,
    bus_attrs_update,
    component_attrs_update,
    foreign_keys_update,
)
from oemof_b3.tools.data_processing import (
    filter_df,
<<<<<<< HEAD
=======
    update_filtered_df,
    multi_load_b3_scalars,
    multi_load_b3_timeseries,
>>>>>>> 26c5a782
    unstack_timeseries,
    expand_regions,
    save_df,
    multi_load_b3_scalars,
    multi_load_b3_timeseries,
)
from oemof_b3.config import config

logger = logging.getLogger()


<<<<<<< HEAD
def expand_regions(scalars, regions, where="ALL"):
    r"""
    Expects scalars in oemof_b3 format (defined in ''oemof_b3/schema/scalars.csv'') and regions.
    Returns scalars with new rows included for each region in those places where region equals
    `where`.

    Parameters
    ----------
    scalars : pd.DataFrame
        Data in oemof_b3 format to expand
    regions : list
        List of regions
    where : str
        Key that should be expanded
    Returns
    -------
    sc_with_region : pd.DataFrame
        Data with expanded regions in oemof_b3 format
    """
    _scalars = format_header(scalars, HEADER_B3_SCAL, "id_scal")

    sc_with_region = _scalars.loc[scalars["region"] != where, :].copy()

    sc_wo_region = _scalars.loc[scalars["region"] == where, :].copy()

    if sc_wo_region.empty:
        return sc_with_region

    for region in regions:
        regionalized = sc_wo_region.copy()

        regionalized["name"] = regionalized.apply(
            lambda x: "-".join([region, x["carrier"], x["tech"]]), 1
        )

        regionalized["region"] = region

        sc_with_region = sc_with_region.append(regionalized)

    sc_with_region = sc_with_region.reset_index(drop=True)

    sc_with_region.index.name = "id_scal"

    return sc_with_region


=======
>>>>>>> 26c5a782
def update_with_checks(old, new):
    r"""
    Updates a Series or DataFrame with new data. Raises a warning if there is new data that is not
    in the index of the old data.
    Parameters
    ----------
    old : pd.Series or pd.DataFrame
        Old Series or DataFrame to update
    new : pd.Series or pd.DataFrame
        New Series or DataFrame

    Returns
    -------
    None
    """
    # Check if some data would get lost
    if not new.index.isin(old.index).all():
        logger.warning("Index of new data is not in the index of old data.")

    try:
        # Check if it overwrites by setting errors = 'raise'
        old.update(new, errors="raise")
    except ValueError:
        old.update(new, errors="ignore")
        logger.warning("Update overwrites existing data.")


def parametrize_scalars(edp, scalars, filters):
    r"""
    Parametrizes an oemoflex.EnergyDataPackage with scalars. Accepts an OrderedDict of filters
    that is used to filter the scalars and subsequently update the EnergyDatapackage.

    Parameters
    ----------
    edp : oemoflex.EnergyDatapackage
        EnergyDatapackage to parametrize
    scalars : pd.DataFrame in oemof_B3-Resources format.
        Scalar data
    filters : OrderedDict
        Filters for the scalar data

    Returns
    -------
    edp : oemoflex.EnergyDatapackage
        Parametrized EnergyDatapackage
    """
    edp.stack_components()

    # apply filters subsequently
    filtered = update_filtered_df(scalars, filters)

    # set index to component name and var_name
    filtered = filtered.set_index(["name", "var_name"]).loc[:, "var_value"]

    # check if there are duplicates after setting index
    duplicated = filtered.loc[filtered.index.duplicated()]

    if duplicated.any():
        raise ValueError(f"There are duplicates in the scalar data: {duplicated}")

    update_with_checks(edp.data["component"], filtered)

    edp.unstack_components()

    return edp


def parametrize_sequences(edp, ts, filters):
    r"""
    Parametrizes an oemoflex.EnergyDataPackage with timeseries.

    Parameters
    ----------
    edp : oemoflex.EnergyDatapackage
        EnergyDatapackage to parametrize
    ts : pd.DataFrame in oemof_B3-Resources format.
        Timeseries data
    filters : dict
        Filters for timeseries data

    Returns
    -------
    edp : oemoflex.EnergyDatapackage
        Parametrized EnergyDatapackage
    """
    # Filter timeseries
    _ts = ts.copy()

    for key, value in filters.items():
        _ts = filter_df(_ts, key, value)

    # Group timeseries and parametrize EnergyDatapackage
    ts_groups = _ts.groupby("var_name")

    for name, group in ts_groups:

        data = group.copy()  # avoid pandas SettingWithCopyWarning

        data.loc[:, "var_name"] = data.loc[:, "region"] + "-" + data.loc[:, "var_name"]

        data_unstacked = unstack_timeseries(data)

        edp.data[name] = data_unstacked

        edp.data[name].index.name = "timeindex"

    logger.info(f"Updated DataPackage with timeseries from '{paths_timeseries}'.")

    return edp


def load_additional_scalars(scalars, filters):
    """Loads additional scalars like the emission limit and filters by 'scenario_key'"""
    # get electricity/gas relations and parameters for the calculation of emission_limit
    el_gas_rel = scalars.loc[
        scalars.var_name == config.settings.build_datapackage.el_gas_relation
    ]
    emissions = scalars.loc[
        scalars.carrier == config.settings.build_datapackage.emission
    ]

    # get `output_parameters` of backpressure components as they are not taken into
    # consideration in oemof.tabular so far. They are added to the components' output flow towards
    # the heat bus in script `optimize.py`.
    bpchp_out = scalars.loc[
        (scalars.tech == "bpchp") & (scalars.var_name == "output_parameters")
    ]

    # concatenate data for filtering
    df = pd.concat([el_gas_rel, emissions, bpchp_out])

    # subsequently apply filters
    filtered_df = update_filtered_df(df, filters)

    # calculate emission limit and prepare data frame in case all necessary data is available
    _filtered_df = filtered_df.copy().set_index("var_name")
    try:
        emission_limit = calculate_emission_limit(
            _filtered_df.at["emissions_1990", "var_value"],
            _filtered_df.at["emissions_not_modeled", "var_value"],
            _filtered_df.at["emission_reduction_factor", "var_value"],
        )
    except KeyError:
        emission_limit = None

    emission_limit_df = pd.DataFrame(
        {
            "var_name": "emission_limit",
            "var_value": emission_limit,
            "carrier": "emission",
            "var_unit": "kg_CO2_eq",
            "scenario_key": "ALL",
        },
        index=[0],
    )

    # add emission limit to filtered additional scalars and adapt format of data frame
    add_scalars = pd.concat([filtered_df, emission_limit_df], sort=False)
    add_scalars.reset_index(inplace=True, drop=True)
    add_scalars.index.name = "id_scal"

    return add_scalars


def save_additional_scalars(additional_scalars, destination):
    """Saves `additional_scalars` to additional_scalar_file in `destination`"""
    filename = os.path.join(
        destination, config.settings.build_datapackage.additional_scalars_file
    )
    save_df(additional_scalars, filename)


def calculate_emission_limit(
    emissions_1990, emissions_not_modeled, emission_reduction_factor
):
    """Calculates the emission limit.
    Emission limit is calculated by
    emissions_1990 * (1 - emission_reduction_factor) - emissions_not_modeled"""

    return emissions_1990 * (1 - emission_reduction_factor) - emissions_not_modeled


if __name__ == "__main__":
    scenario_specs = sys.argv[1]

    destination = sys.argv[2]

    logfile = sys.argv[3]
    logger = config.add_snake_logger(logfile, "build_datapackage")

    scenario_specs = load_yaml(scenario_specs)

    model_structure = model_structures[scenario_specs["model_structure"]]

    # setup empty EnergyDataPackage
    datetimeindex = pd.date_range(
        start=scenario_specs["datetimeindex"]["start"],
        freq=scenario_specs["datetimeindex"]["freq"],
        periods=scenario_specs["datetimeindex"]["periods"],
    )

    # setup default structure
    edp = EnergyDataPackage.setup_default(
        basepath=destination,
        datetimeindex=datetimeindex,
        bus_attrs_update=bus_attrs_update,
        component_attrs_update=component_attrs_update,
        name=scenario_specs["name"],
        regions=model_structure["regions"],
        links=model_structure["links"],
        busses=model_structure["busses"],
        components=model_structure["components"],
    )

    # parametrize scalars
    paths_scalars = scenario_specs["paths_scalars"]

    scalars = multi_load_b3_scalars(paths_scalars)

    # Replace 'ALL' in the column regions by the actual regions
    scalars = expand_regions(scalars, model_structure["regions"])

    # get filters for scalars
    filters = OrderedDict(sorted(scenario_specs["filter_scalars"].items()))

    # load additional scalars like "emission_limit" and filter by `filters` in 'scenario_key'
    additional_scalars = load_additional_scalars(scalars=scalars, filters=filters)

    # Drop those scalars that do not belong to a specific component
    scalars = scalars.loc[~scalars["name"].isna()]

    # filter and parametrize scalars
    edp = parametrize_scalars(edp, scalars, filters)

    # parametrize timeseries
    paths_timeseries = scenario_specs["paths_timeseries"]

    ts = multi_load_b3_timeseries(paths_timeseries)

    filters = scenario_specs["filter_timeseries"]

    edp = parametrize_sequences(edp, ts, filters)

    # save to csv
    edp.to_csv_dir(destination)
    save_additional_scalars(
        additional_scalars=additional_scalars, destination=destination
    )

    # add metadata
    edp.infer_metadata(foreign_keys_update=foreign_keys_update)<|MERGE_RESOLUTION|>--- conflicted
+++ resolved
@@ -38,12 +38,9 @@
 )
 from oemof_b3.tools.data_processing import (
     filter_df,
-<<<<<<< HEAD
-=======
     update_filtered_df,
     multi_load_b3_scalars,
     multi_load_b3_timeseries,
->>>>>>> 26c5a782
     unstack_timeseries,
     expand_regions,
     save_df,
@@ -55,7 +52,6 @@
 logger = logging.getLogger()
 
 
-<<<<<<< HEAD
 def expand_regions(scalars, regions, where="ALL"):
     r"""
     Expects scalars in oemof_b3 format (defined in ''oemof_b3/schema/scalars.csv'') and regions.
@@ -102,8 +98,6 @@
     return sc_with_region
 
 
-=======
->>>>>>> 26c5a782
 def update_with_checks(old, new):
     r"""
     Updates a Series or DataFrame with new data. Raises a warning if there is new data that is not
