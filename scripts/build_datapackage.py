--- conflicted
+++ resolved
@@ -38,14 +38,9 @@
 )
 from oemof_b3.tools.data_processing import (
     filter_df,
-<<<<<<< HEAD
     update_filtered_df,
-    load_b3_scalars,
-    load_b3_timeseries,
-=======
     multi_load_b3_scalars,
     multi_load_b3_timeseries,
->>>>>>> c766130c
     unstack_timeseries,
     expand_regions,
     save_df,
