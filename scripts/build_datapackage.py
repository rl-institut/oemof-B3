--- conflicted
+++ resolved
@@ -36,12 +36,9 @@
     unstack_timeseries,
     format_header,
     HEADER_B3_SCAL,
-<<<<<<< HEAD
+    save_df,
     multi_load_b3_scalars,
     multi_load_b3_timeseries,
-=======
-    save_df,
->>>>>>> 3db8e1a3
 )
 from oemof_b3.config import config
 
