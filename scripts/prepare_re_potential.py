--- conflicted
+++ resolved
@@ -11,14 +11,10 @@
 filename_kreise : str
     ''raw/lookup_table_brandenburg_kreise.csv'': Path incl. file name to lookup table Kreise and NUTS of Brandenburg
 filename_assumptions : str
-<<<<<<< HEAD
     ''raw/scalars.csv'': Path incl. file name to assumptions csv
-=======
-    Path incl. file name to assumptions csv
 output_dir : str
     Path to output directory where power and area potential of single areas and of "Landkreise" is
     saved
->>>>>>> fefe4020
 
 Outputs
 ---------
