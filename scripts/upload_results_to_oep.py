--- conflicted
+++ resolved
@@ -77,24 +77,9 @@
 
         logger.info(f"{filename} is processed")
 
-<<<<<<< HEAD
         data_upload_df = pd.read_csv(
             os.path.join(filepath, filename), encoding="utf8", sep=";"
         )
-=======
-    logger.info("These files will be uploaded \n")
-    logger.info(*files, sep="\n")
-
-    # In order to actually delete, you will need to type: yes
-    oem2orm.delete_tables(db, tables_orm)
-
-    for file in files:
-
-        logger.info(f"{file} is processed")
-
-        filepath = f"./csv/{file}.csv"
-        data_upload_df = pd.read_csv(filepath, encoding="utf8", sep=";")
->>>>>>> d9d3caf7
 
         data_upload_df = data_upload_df.where(pd.notnull(data_upload_df), None)
 
