# coding: utf-8
r"""
Inputs
-------
in_path1 : str
    ``raw/conventional_power_plants_DE.csv``: path of input file with raw opsd data as .csv
in_path2 : str
    ``raw/boundaries_germany_nuts3.gpkg``: path of input file with geodata of regions in Germany
    as .gpgk
in_path3 : str
<<<<<<< HEAD
    path of input file with names of regions in Berlin and Brandenburg as .yaml
=======
    ``raw/b3_regions.yaml``: path of input file with names of regions in Berlin and Brandenburg
    as .yaml
in_path4 : str
    ``oemof_b3/schema/scalars.csv``: path of template for scalar data as .csv
>>>>>>> e0727d7b
out_path : str
    ``results/_resources/conv_pp_scalar.csv``: path of output file with prepared data as .csv

Outputs
---------
pandas.DataFrame
    with grouped and aggregated data of conventional power plants in Berlin and Brandenburg.
    Data is grouped by region, energy source, technology and chp capability and contains
    net capacity and efficiency.

Description
-------------
The script filters the OPSD conventional power plant package for power plants
in Berlin and Brandenburg. The retrieved data is stored in a new dataframe, aggregated and
saved as a csv file in the format of the scalar data template.
Only operating power plants are considered.
"""
import sys

import pandas as pd
import yaml

import oemof_b3.tools.geo as geo
import oemof_b3.tools.data_processing as dp

if __name__ == "__main__":
    in_path1 = sys.argv[1]  # path to OPSD data
    in_path2 = sys.argv[2]  # path to geopackage of german regions
    in_path3 = sys.argv[3]  # path to b3_regions.yaml
    out_path = sys.argv[4]

    pp_opsd_de = pd.read_csv(in_path1)
    pp_opsd_b3 = pp_opsd_de[pp_opsd_de.state.isin(["Brandenburg", "Berlin"])]
    pp_opsd_b3 = pp_opsd_b3.copy()
    pp_opsd_b3.reset_index(inplace=True, drop=True)

    regions_nuts3_de = geo.load_regions_file(in_path2)

    with open(in_path3, "r", encoding="utf-8") as b3_regions_yaml:
        b3_regions_content = yaml.load(b3_regions_yaml, Loader=yaml.FullLoader)
    for key, value in b3_regions_content.items():
        b3_regions_list = value

    b3_regions_geo = geo.filter_regions_file(regions_nuts3_de, b3_regions_list)
    pp_opsd_b3 = geo.add_region_to_register(pp_opsd_b3, b3_regions_geo)

    # clean up table columns
    pp_opsd_b3.drop(
        pp_opsd_b3.loc[pp_opsd_b3["status"] == "shutdown"].index, inplace=True
    )
    pp_opsd_b3.drop(
        pp_opsd_b3.loc[pp_opsd_b3["status"] == "shutdown_temporary"].index, inplace=True
    )
    pp_opsd_b3.drop(
        pp_opsd_b3.loc[pp_opsd_b3["status"] == "reserve"].index, inplace=True
    )
    pp_opsd_b3.drop(
        columns=pp_opsd_b3.columns.difference(
            [
                "capacity_net_bnetza",
                "energy_source",
                "technology",
                "chp",
                "chp_capacity_uba",
                "efficiency_estimate",
                "name",
            ]
        ),
        inplace=True,
    )
    pp_opsd_b3.rename(
        columns={"name": "region", "capacity_net_bnetza": "capacity_net_el"},
        inplace=True,
    )
    # treat Waste as Other fuels
    pp_opsd_b3.replace({"Waste": "Other fuels"}, inplace=True)

    # group data by region, energy source, technology and chp capability and
    # aggregate capacity and efficiency
    b3_agg_Series = pp_opsd_b3.groupby(
        ["region", "energy_source", "technology", "chp"]
    ).agg({"capacity_net_el": "sum", "efficiency_estimate": "mean"})
    b3_agg = pd.DataFrame(b3_agg_Series)

    # Estimate efficiency for energy source 'Other fuels'
    b3_agg.loc[
        ("Oder-Spree", "Other fuels", "Steam turbine", "yes"), "efficiency_estimate"
    ] = b3_agg.loc[
        b3_agg.index.get_level_values("energy_source") == "Other fuels",
        "efficiency_estimate",
    ].mean()

    b3_agg.reset_index(
        level=["region", "energy_source", "technology", "chp"], inplace=True
    )

    # rename technologies to oemoflex conventions
    b3_agg.loc[b3_agg["chp"] == "yes", "technology"] = "bpchp"
    b3_agg.loc[b3_agg["technology"] == "Steam turbine", "technology"] = "st"
    b3_agg.loc[b3_agg["technology"] == "Gas turbine", "technology"] = "ocgt"
    b3_agg.loc[b3_agg["technology"] == "Combined cycle", "technology"] = "ccgt"

    b3_agg.drop(columns=["chp"], inplace=True)

    # change data format to oemof-B3 _scalar_template format
    conv_scalars = b3_agg.melt(id_vars=["region", "energy_source", "technology"])
    conv_scalars.rename(
        columns={
            "technology": "tech",
            "variable": "var_name",
            "value": "var_value",
            "energy_source": "carrier",
        },
        inplace=True,
    )
    conv_scalars_prepared = dp.format_header(
        df=conv_scalars, header=dp.HEADER_B3_SCAL, index_name="id_scal"
    )

    # add additional information as required by template
    conv_scalars_prepared.loc[:, "source"] = "OPSD_conv_pp_DE"
    conv_scalars_prepared.loc[
        :, "comment"
    ] = "filename: conventional_power_plants_DE.csv, aggregated based on NUTS3 region"
    conv_scalars_prepared.loc[:, "scenario"] = "Status quo"
    conv_scalars_prepared.loc[:, "type"] = "None"

    # Set units
    unit_dict = {"capacity_net_el": "MW", "efficiency_estimate": "None"}

    def set_unit(df, unit_dict):
        for key, value in unit_dict.items():
            df.loc[df["var_name"] == key, "var_unit"] = value

    set_unit(conv_scalars_prepared, unit_dict)

    # Rename carriers
    carrier_dict = {
        "Biomass and biogas": "biomass",
        "Hard coal": "hard coal",
        "Natural gas": "ch4",
        "Oil": "oil",
        "Lignite": "lignite",
        "Other fuels": "other",
    }
    conv_scalars_prepared.replace(carrier_dict, inplace=True)

    # export prepared conventional power plant data
    conv_scalars_prepared.to_csv(out_path, index=False)<|MERGE_RESOLUTION|>--- conflicted
+++ resolved
@@ -8,14 +8,10 @@
     ``raw/boundaries_germany_nuts3.gpkg``: path of input file with geodata of regions in Germany
     as .gpgk
 in_path3 : str
-<<<<<<< HEAD
-    path of input file with names of regions in Berlin and Brandenburg as .yaml
-=======
     ``raw/b3_regions.yaml``: path of input file with names of regions in Berlin and Brandenburg
     as .yaml
 in_path4 : str
     ``oemof_b3/schema/scalars.csv``: path of template for scalar data as .csv
->>>>>>> e0727d7b
 out_path : str
     ``results/_resources/conv_pp_scalar.csv``: path of output file with prepared data as .csv
 
